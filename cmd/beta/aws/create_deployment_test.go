--- conflicted
+++ resolved
@@ -1,41 +1,24 @@
 package aws
 
 import (
-	"context"
 	"os"
+	"path/filepath"
 	"testing"
 
-	awsconfig "github.com/aws/aws-sdk-go-v2/aws"
 	"github.com/aws/aws-sdk-go-v2/service/ec2"
 	"github.com/aws/aws-sdk-go-v2/service/ec2/types"
-<<<<<<< HEAD
-	"github.com/aws/aws-sdk-go-v2/service/sts"
-	"github.com/bacalhau-project/andaime/internal/testdata"
-	awsmocks "github.com/bacalhau-project/andaime/mocks/aws"
-	"github.com/bacalhau-project/andaime/pkg/display"
+	"github.com/aws/aws-sdk-go/aws"
 	"github.com/bacalhau-project/andaime/pkg/models"
-	"github.com/bacalhau-project/andaime/pkg/models/interfaces/sshutils"
-	awsprovider "github.com/bacalhau-project/andaime/pkg/providers/aws"
-	"github.com/bacalhau-project/andaime/pkg/providers/common"
-	ssh_utils "github.com/bacalhau-project/andaime/pkg/sshutils"
-=======
-	"github.com/bacalhau-project/andaime/internal/testutil"
-	aws_mock "github.com/bacalhau-project/andaime/mocks/aws"
-	sshutils_mock "github.com/bacalhau-project/andaime/mocks/sshutils"
-	"github.com/bacalhau-project/andaime/pkg/display"
-	"github.com/bacalhau-project/andaime/pkg/models"
-	aws_interface "github.com/bacalhau-project/andaime/pkg/models/interfaces/aws"
-	aws_provider "github.com/bacalhau-project/andaime/pkg/providers/aws"
->>>>>>> 4e6e2adb
 	"github.com/spf13/viper"
+	"github.com/stretchr/testify/assert"
 	"github.com/stretchr/testify/mock"
-<<<<<<< HEAD
 	"github.com/stretchr/testify/require"
 	"golang.org/x/crypto/ssh"
 	"gopkg.in/yaml.v3"
-=======
+)
+
+func TestWriteVPCIDToConfig(t *testing.T) {
 	"github.com/stretchr/testify/suite"
->>>>>>> 4e6e2adb
 )
 
 type CreateDeploymentTestSuite struct {
@@ -229,427 +212,6 @@
 			},
 		}, nil)
 
-<<<<<<< HEAD
-func TestExecuteCreateDeployment(t *testing.T) {
-	// Create mock EC2 client
-	mockEC2Client := new(awsmocks.MockEC2Clienter)
-
-	// Mock DescribeAvailabilityZones response
-	mockEC2Client.On("DescribeAvailabilityZones", mock.Anything, &ec2.DescribeAvailabilityZonesInput{}).
-		Return(
-			&ec2.DescribeAvailabilityZonesOutput{
-				AvailabilityZones: []types.AvailabilityZone{
-					{
-						ZoneName:   awsconfig.String("us-east-1a"),
-						ZoneType:   awsconfig.String("availability-zone"),
-						RegionName: awsconfig.String("us-east-1"),
-						State:      types.AvailabilityZoneStateAvailable,
-					},
-					{
-						ZoneName:   awsconfig.String("us-east-1b"),
-						ZoneType:   awsconfig.String("availability-zone"),
-						RegionName: awsconfig.String("us-east-1"),
-						State:      types.AvailabilityZoneStateAvailable,
-					},
-				},
-			}, nil)
-
-	// Mock VPC creation
-	mockEC2Client.On("CreateVpc", mock.Anything, mock.MatchedBy(func(input *ec2.CreateVpcInput) bool {
-		return input.CidrBlock != nil
-	})).Return(&ec2.CreateVpcOutput{
-		Vpc: &types.Vpc{
-			VpcId: awsconfig.String("vpc-test123"),
-			State: types.VpcStateAvailable,
-		},
-	}, nil)
-
-	// Mock Internet Gateway creation
-	mockEC2Client.On("CreateInternetGateway", mock.Anything, mock.Anything).
-		Return(&ec2.CreateInternetGatewayOutput{
-			InternetGateway: &types.InternetGateway{
-				InternetGatewayId: awsconfig.String("igw-test123"),
-			},
-		}, nil)
-
-	// Mock Security Group creation
-	mockEC2Client.On("CreateSecurityGroup", mock.Anything, mock.MatchedBy(func(input *ec2.CreateSecurityGroupInput) bool {
-		return input.GroupName != nil && input.VpcId != nil
-	})).Return(&ec2.CreateSecurityGroupOutput{
-		GroupId: awsconfig.String("sg-test123"),
-	}, nil)
-
-	// Mock Security Group rule authorization
-	mockEC2Client.On("AuthorizeSecurityGroupIngress", mock.Anything, mock.Anything).
-		Return(&ec2.AuthorizeSecurityGroupIngressOutput{}, nil)
-
-	// Mock Internet Gateway attachment
-	mockEC2Client.On("AttachInternetGateway", mock.Anything, mock.MatchedBy(func(input *ec2.AttachInternetGatewayInput) bool {
-		return input.InternetGatewayId != nil && input.VpcId != nil
-	})).Return(&ec2.AttachInternetGatewayOutput{}, nil)
-
-	// Mock subnet creation
-	mockEC2Client.On("CreateSubnet", mock.Anything, mock.MatchedBy(func(input *ec2.CreateSubnetInput) bool {
-		return input.VpcId != nil && input.CidrBlock != nil
-	})).Return(&ec2.CreateSubnetOutput{
-		Subnet: &types.Subnet{
-			SubnetId: awsconfig.String("subnet-test123"),
-			State:    types.SubnetStateAvailable,
-		},
-	}, nil)
-
-	// Mock route table creation
-	mockEC2Client.On("CreateRouteTable", mock.Anything, mock.MatchedBy(func(input *ec2.CreateRouteTableInput) bool {
-		return input.VpcId != nil
-	})).Return(&ec2.CreateRouteTableOutput{
-		RouteTable: &types.RouteTable{
-			RouteTableId: awsconfig.String("rtb-test123"),
-		},
-	}, nil)
-
-	// Mock route creation
-	mockEC2Client.On("CreateRoute", mock.Anything, mock.Anything).
-		Return(&ec2.CreateRouteOutput{}, nil)
-
-	// Mock route table association
-	mockEC2Client.On("AssociateRouteTable", mock.Anything, mock.Anything).
-		Return(&ec2.AssociateRouteTableOutput{
-			AssociationId: awsconfig.String("rtbassoc-test123"),
-		}, nil)
-
-	// Mock DescribeRouteTables for network connectivity check
-	mockEC2Client.On("DescribeRouteTables", mock.Anything, mock.MatchedBy(func(input *ec2.DescribeRouteTablesInput) bool {
-		return len(input.Filters) > 0 && input.Filters[0].Values[0] == "vpc-test123"
-	})).Return(&ec2.DescribeRouteTablesOutput{
-		RouteTables: []types.RouteTable{
-			{
-				RouteTableId: awsconfig.String("rtb-test123"),
-				VpcId:       awsconfig.String("vpc-test123"),
-				Routes: []types.Route{
-					{
-						DestinationCidrBlock: awsconfig.String("0.0.0.0/0"),
-						GatewayId:           awsconfig.String("igw-test123"),
-						State:               types.RouteStateActive,
-					},
-				},
-			},
-		},
-	}, nil)
-
-	// Mock DescribeVpcs for network connectivity check
-	mockEC2Client.On("DescribeVpcs", mock.Anything, mock.MatchedBy(func(input *ec2.DescribeVpcsInput) bool {
-		return len(input.VpcIds) > 0 && input.VpcIds[0] == "vpc-test123"
-	})).Return(&ec2.DescribeVpcsOutput{
-		Vpcs: []types.Vpc{
-			{
-				VpcId: awsconfig.String("vpc-test123"),
-				State: types.VpcStateAvailable,
-			},
-		},
-	}, nil)
-
-	// Mock DescribeInternetGateways for network connectivity check
-	mockEC2Client.On("DescribeInternetGateways", mock.Anything, mock.MatchedBy(func(input *ec2.DescribeInternetGatewaysInput) bool {
-		return len(input.Filters) > 0
-	})).Return(&ec2.DescribeInternetGatewaysOutput{
-		InternetGateways: []types.InternetGateway{
-			{
-				InternetGatewayId: awsconfig.String("igw-test123"),
-				Attachments: []types.InternetGatewayAttachment{
-					{
-						State: types.AttachmentStatusAttached,
-						VpcId: awsconfig.String("vpc-test123"),
-					},
-				},
-			},
-		},
-	}, nil)
-
-	// Mock DescribeImages for AMI lookup
-	mockEC2Client.On("DescribeImages", mock.Anything, mock.MatchedBy(func(input *ec2.DescribeImagesInput) bool {
-		return len(input.Filters) == 2 &&
-			*input.Filters[0].Name == "name" &&
-			input.Filters[0].Values[0] == "amzn2-ami-hvm-*-x86_64-gp2" &&
-			*input.Filters[1].Name == "state" &&
-			input.Filters[1].Values[0] == "available" &&
-			len(input.Owners) == 1 &&
-			input.Owners[0] == "amazon"
-	})).Return(&ec2.DescribeImagesOutput{
-		Images: []types.Image{
-			{
-				ImageId: awsconfig.String("ami-test123"),
-				Name:    awsconfig.String("amzn2-ami-hvm-2.0.20231218.0-x86_64-gp2"),
-				State:   types.ImageStateAvailable,
-			},
-		},
-	}, nil)
-
-	// Mock RunInstances for spot instances
-	mockEC2Client.On(
-		"RunInstances",
-		mock.Anything,
-		mock.MatchedBy(func(input *ec2.RunInstancesInput) bool {
-			return input.InstanceMarketOptions != nil &&
-				input.InstanceMarketOptions.MarketType == types.MarketTypeSpot
-		}),
-	).Return(&ec2.RunInstancesOutput{
-		Instances: []types.Instance{
-			{
-				InstanceId: awsconfig.String("i-spot123"),
-				State: &types.InstanceState{
-					Name: types.InstanceStateNameRunning,
-				},
-			},
-		},
-	}, nil)
-
-	// Mock RunInstances for on-demand instances
-	mockEC2Client.On(
-		"RunInstances",
-		mock.Anything,
-		mock.MatchedBy(func(input *ec2.RunInstancesInput) bool {
-			return input.InstanceMarketOptions == nil
-		}),
-	).Return(&ec2.RunInstancesOutput{
-		Instances: []types.Instance{
-			{
-				InstanceId: awsconfig.String("i-ondemand123"),
-				State: &types.InstanceState{
-					Name: types.InstanceStateNameRunning,
-				},
-			},
-		},
-	}, nil)
-
-	// Mock DescribeInstances for both spot and on-demand (handles both with and without options)
-	mockEC2Client.On(
-		"DescribeInstances",
-		mock.Anything,  // Use Anything to accept any context implementation
-		mock.AnythingOfType("*ec2.DescribeInstancesInput"),
-		mock.Anything,  // Use Anything to handle variadic options parameter
-	).Return(&ec2.DescribeInstancesOutput{
-		Reservations: []types.Reservation{
-			{
-				Instances: []types.Instance{
-					{
-						InstanceId: awsconfig.String("i-spot123"),
-						State: &types.InstanceState{
-							Name: types.InstanceStateNameRunning,
-						},
-						PublicIpAddress: awsconfig.String("1.2.3.4"),
-					},
-					{
-						InstanceId: awsconfig.String("i-ondemand123"),
-						State: &types.InstanceState{
-							Name: types.InstanceStateNameRunning,
-						},
-						PublicIpAddress: awsconfig.String("5.6.7.8"),
-					},
-				},
-			},
-		},
-	}, nil)
-
-	// Mock DescribeInstances for direct calls (2-arg version)
-	mockEC2Client.On(
-		"DescribeInstances",
-		mock.Anything,  // Use Anything for context to accept any context implementation
-		mock.AnythingOfType("*ec2.DescribeInstancesInput"),
-	).Return(&ec2.DescribeInstancesOutput{
-		Reservations: []types.Reservation{
-			{
-				Instances: []types.Instance{
-					{
-						InstanceId: awsconfig.String("i-spot123"),
-						State: &types.InstanceState{
-							Name: types.InstanceStateNameRunning,
-						},
-						PublicIpAddress: awsconfig.String("1.2.3.4"),
-					},
-					{
-						InstanceId: awsconfig.String("i-ondemand123"),
-						State: &types.InstanceState{
-							Name: types.InstanceStateNameRunning,
-						},
-						PublicIpAddress: awsconfig.String("5.6.7.8"),
-					},
-				},
-			},
-		},
-	}, nil)
-	// Create mock STS client
-	mockSTSClient := new(awsmocks.MockSTSClienter)
-	mockSTSClient.On("GetCallerIdentity", mock.Anything, mock.Anything).Return(
-		&sts.GetCallerIdentityOutput{
-			Account: awsconfig.String("123456789012"),
-			Arn:     awsconfig.String("arn:aws:iam::123456789012:user/test"),
-			UserId:  awsconfig.String("AIDATEST"),
-		}, nil)
-
-	// Create SSH client mock
-	var mockSSHClient *awsmocks.MockSSHClient
-	mockSSHClient = &awsmocks.MockSSHClient{}
-	mockSSHClient.ConnectFunc = func() (sshutils.SSHClienter, error) {
-		return mockSSHClient, nil
-	}
-	mockSSHClient.ExecuteCommandFunc = func(ctx context.Context, command string) (string, error) { return "", nil }
-	mockSSHClient.IsConnectedFunc = func() bool { return true }
-	mockSSHClient.CloseFunc = func() error { return nil }
-	mockSSHClient.GetClientFunc = func() *ssh.Client { return nil }
-	mockSSHClient.NewSessionFunc = func() (sshutils.SSHSessioner, error) { return nil, nil }
-
-	originalNewAWSProvider := awsprovider.NewAWSProviderFunc
-	defer func() {
-		awsprovider.NewAWSProviderFunc = originalNewAWSProvider
-	}()
-
-	// Mock NewAWSProviderFunc to return our provider with mock clients
-	awsprovider.NewAWSProviderFunc = func(accountID string) (*awsprovider.AWSProvider, error) {
-		// Create provider with mock clients directly, bypassing AWS credential loading
-		cfg := awsconfig.Config{Region: "us-east-1"} // Create config struct
-		provider := &awsprovider.AWSProvider{
-			AccountID:       accountID,
-			Config:         &cfg,
-			EC2Client:      mockEC2Client,
-			STSClient:      mockSTSClient,
-			ClusterDeployer: common.NewClusterDeployer(models.DeploymentTypeAWS),
-			UpdateQueue:     make(chan display.UpdateAction, 1000), // Use constant value directly as it's not exported
-		}
-		deployer := provider.GetClusterDeployer()
-		deployer.SetSSHClient(mockSSHClient)
-		return provider, nil
-	}
-
-	// Create deployment command once for all test cases
-	cmd := GetAwsCreateDeploymentCmd()
-
-	// Test both spot and on-demand configurations
-	testCases := []struct {
-		name     string
-		machines []map[string]interface{}
-		wantSpot bool
-	}{
-		{
-			name: "spot_instance",
-			machines: []map[string]interface{}{
-				{
-					"location": "us-east-1a",
-					"parameters": map[string]interface{}{
-						"count":        1,
-						"type":         "t2.micro",
-						"spot":         true,
-						"orchestrator": true,
-					},
-				},
-			},
-			wantSpot: true,
-		},
-		{
-			name: "on_demand_instance",
-			machines: []map[string]interface{}{
-				{
-					"location": "us-east-1b",
-					"parameters": map[string]interface{}{
-						"count": 1,
-						"type":  "t2.micro",
-					},
-				},
-			},
-			wantSpot: false,
-		},
-		{
-			name: "mixed_instances",
-			machines: []map[string]interface{}{
-				{
-					"location": "us-east-1a",
-					"parameters": map[string]interface{}{
-						"count":        1,
-						"type":         "t2.micro",
-						"spot":         true,
-						"orchestrator": true,
-					},
-				},
-				{
-					"location": "us-east-1b",
-					"parameters": map[string]interface{}{
-						"count": 1,
-						"type":  "t2.micro",
-					},
-				},
-			},
-			wantSpot: true,
-		},
-	}
-
-	for _, tc := range testCases {
-		t.Run(tc.name, func(t *testing.T) {
-			// Create a temporary config file
-			tempDir := t.TempDir()
-			configFile := filepath.Join(tempDir, "config.yaml")
-			privateKeyPath := filepath.Join(tempDir, "id_rsa")
-			publicKeyPath := filepath.Join(tempDir, "id_rsa.pub")
-
-			// Create temporary SSH key files
-			err := os.WriteFile(privateKeyPath, []byte(testdata.TestPrivateSSHKeyMaterial), 0600)
-			require.NoError(t, err)
-			err = os.WriteFile(publicKeyPath, []byte(testdata.TestPublicSSHKeyMaterial), 0644)
-			require.NoError(t, err)
-
-			// Override SSHKeyReader with MockSSHKeyReader during test
-			originalSSHKeyReader := ssh_utils.SSHKeyReader
-			defer func() {
-				ssh_utils.SSHKeyReader = originalSSHKeyReader
-			}()
-			ssh_utils.SSHKeyReader = ssh_utils.MockSSHKeyReader
-			// Write test configuration to file
-			config := map[string]interface{}{
-				"aws": map[string]interface{}{
-					"account_id":             "123456789012",
-					"region":                 "us-east-1",
-					"machines":               tc.machines,
-					"default_count_per_zone": 1,
-					"default_machine_type":   "t2.micro",
-					"default_disk_size_gb":   20,
-				},
-				"general": map[string]interface{}{
-					"ssh_user":             "testuser",
-					"ssh_public_key_path":  publicKeyPath,
-					"ssh_private_key_path": privateKeyPath,
-				},
-			}
-
-			configData, err := yaml.Marshal(config)
-			require.NoError(t, err)
-			err = os.WriteFile(configFile, configData, 0644)
-			require.NoError(t, err)
-
-			// Reset viper configuration
-			viper.Reset()
-			viper.SetConfigFile(configFile)
-			err = viper.ReadInConfig()
-			require.NoError(t, err)
-
-			// Set config flag
-			cmd.Flags().Set("config", configFile)
-
-			// Execute command
-			err = cmd.Execute()
-			require.NoError(t, err)
-
-			// Verify spot instance configuration
-			if tc.wantSpot {
-				mockEC2Client.AssertCalled(t, "RunInstances", mock.Anything, mock.MatchedBy(func(input *ec2.RunInstancesInput) bool {
-					return input.InstanceMarketOptions != nil &&
-						input.InstanceMarketOptions.MarketType == types.MarketTypeSpot
-				}))
-			} else {
-				mockEC2Client.AssertCalled(t, "RunInstances", mock.Anything, mock.MatchedBy(func(input *ec2.RunInstancesInput) bool {
-					return input.InstanceMarketOptions == nil
-				}))
-			}
-		})
-	}
-=======
 	// Create a new deployment with the required fields
 	deployment, err := models.NewDeployment()
 	suite.Require().NoError(err)
@@ -754,5 +316,4 @@
 }
 func TestCreateDeploymentSuite(t *testing.T) {
 	suite.Run(t, new(CreateDeploymentTestSuite))
->>>>>>> 4e6e2adb
 }