package aws

import (
	"context"
	"fmt"
	"time"

	"github.com/aws/aws-sdk-go-v2/service/ec2"
	"github.com/bacalhau-project/andaime/pkg/display"
	"github.com/bacalhau-project/andaime/pkg/logger"
	"github.com/bacalhau-project/andaime/pkg/models"

	aws_provider "github.com/bacalhau-project/andaime/pkg/providers/aws"
	"github.com/bacalhau-project/andaime/pkg/sshutils"
	"github.com/joho/godotenv"
	"github.com/spf13/cobra"
	"github.com/spf13/viper"
)

const (
	RetryTimeout   = 2 * time.Second
	DefaultSSHPort = 22
)

var createAWSDeploymentCmd = &cobra.Command{
	Use:   "create-deployment",
	Short: "Create a deployment in AWS",
	Long:  `Create a deployment in AWS using the configuration specified in the config file.`,
	RunE:  ExecuteCreateDeployment,
}

func GetAwsCreateDeploymentCmd() *cobra.Command {
	createAWSDeploymentCmd.Flags().String("config", "", "Path to the configuration file")
	return createAWSDeploymentCmd
}

func ExecuteCreateDeployment(cmd *cobra.Command, _ []string) error {
	// Initialize logger with proper configuration
	logConfig := logger.Config{
		Level:         viper.GetString("general.log_level"),
		FilePath:      viper.GetString("general.log_path"),
		Format:        viper.GetString("general.log_format"),
		WithTrace:     true,
		EnableConsole: true,
		EnableBuffer:  true,
		BufferSize:    8192,
		InstantSync:   true,
	}

	// Set defaults if not configured
	if logConfig.FilePath == "" {
		logConfig.FilePath = "/tmp/andaime.log"
	}
	if logConfig.Format == "" {
		logConfig.Format = "text"
	}

	if err := logger.Initialize(logConfig); err != nil {
		return fmt.Errorf("failed to initialize logger: %w", err)
	}

	l := logger.Get()
	l.Info("Starting AWS deployment")

	// Load .env file at the beginning
	if err := godotenv.Load(); err != nil {
		l.Warn(fmt.Sprintf("Error loading .env file: %v", err))
	}

<<<<<<< HEAD
	// Log configuration details
	l.Info("Loading configuration")
	configFile, err := cmd.Flags().GetString("config")
	if err != nil {
		l.Error(fmt.Sprintf("Failed to get config flag: %v", err))
		return fmt.Errorf("failed to get config flag: %w", err)
	}

	l.Info(fmt.Sprintf("Using config file: %s", configFile))
=======
	// Ensure we're using the config file specified in the command
	configFile, err := cmd.Flags().GetString("config")
	if err != nil {
		return fmt.Errorf("failed to get config flag: %w", err)
	}
>>>>>>> c3458957
	viper.SetConfigFile(configFile)

	ctx := cmd.Context()
	var cancel context.CancelFunc
	if ctx == nil {
		ctx = context.Background()
	}
	ctx, cancel = context.WithCancel(ctx)
	defer cancel()

	// Initialize AWS provider
	awsProvider, err := initializeAWSProvider()
	if err != nil {
		return fmt.Errorf("failed to initialize AWS provider: %w", err)
	}

	// Create the deployment
	deployment, err := prepareDeployment(ctx, awsProvider)
	if err != nil {
		return fmt.Errorf("failed to prepare deployment: %w", err)
	}

	// Write the VPC ID to config as soon as it's created
	if err := writeVPCIDToConfig(deployment); err != nil {
		return fmt.Errorf("failed to write VPC ID to config: %w", err)
	}

	// Ensure EC2 client is initialized
	ec2Client := awsProvider.GetEC2Client()
	if ec2Client == nil {
		ec2Client = ec2.NewFromConfig(*awsProvider.GetConfig())
		awsProvider.SetEC2Client(ec2Client)
	}

	m := display.NewDisplayModel(deployment)
	prog := display.GetGlobalProgramFunc()

	m.Deployment.AWS.AccountID = awsProvider.GetAccountID()

	// Add error handling for TTY initialization
	if err := prog.InitProgram(m); err != nil {
		// Log the TTY error but don't fail the deployment
		logger.Get().
			Warn(fmt.Sprintf("Failed to initialize display: %v. Continuing without interactive display.", err))
	}

	// Start resource polling
	if err := startResourcePolling(ctx, awsProvider); err != nil {
		return fmt.Errorf("failed to start resource polling: %w", err)
	}

	// Run the deployment asynchronously
	deploymentErr := runDeploymentAsync(ctx, awsProvider, cancel)

	// Only cancel if there's an actual deployment error
	if deploymentErr != nil {
		cancel()
	}

	handleDeploymentCompletion(ctx, m, deploymentErr)

	return deploymentErr
}

func initializeAWSProvider() (*aws_provider.AWSProvider, error) {
	// Try environment variables first, then fall back to viper config
	accountID := viper.GetString("aws.account_id")
	if accountID == "" {
		return nil, fmt.Errorf(
			"AWS account ID is required. Set aws.account_id in config",
		)
	}

	awsProvider, err := aws_provider.NewAWSProviderFunc(accountID)
	if err != nil {
		return nil, fmt.Errorf("failed to initialize AWS provider: %w", err)
	}
	return awsProvider, nil
}

func prepareDeployment(
	ctx context.Context,
	awsProvider *aws_provider.AWSProvider,
) (*models.Deployment, error) {
	m := display.GetGlobalModelFunc()
	if m == nil {
		return nil, fmt.Errorf("display model is nil")
	}

	err := awsProvider.PrepareDeployment(ctx)
	if err != nil {
		return nil, fmt.Errorf("failed to prepare deployment: %w", err)
	}

	machines, locations, err := awsProvider.ProcessMachinesConfig(ctx)
	if err != nil {
		if err.Error() == "no machines configuration found for provider aws" {
			fmt.Println("You can check the instance types available in the AWS Console.")
			return nil, nil
		}
		return nil, fmt.Errorf("failed to process machines config: %w", err)
	}
	m.Deployment.SetMachines(machines)
	m.Deployment.SetLocations(locations)

	return m.Deployment, nil
}

func startResourcePolling(ctx context.Context, awsProvider *aws_provider.AWSProvider) error {
	l := logger.Get()
	err := awsProvider.StartResourcePolling(ctx)
	if err != nil {
		l.Error(fmt.Sprintf("Failed to start resource polling: %v", err))
	}
	return err
}

func runDeploymentAsync(
	ctx context.Context,
	awsProvider *aws_provider.AWSProvider,
	cancel context.CancelFunc,
) error {
	l := logger.Get()
	prog := display.GetGlobalProgramFunc()
	deploymentDone := make(chan struct{})
	var deploymentErr error

	go func() {
		defer close(deploymentDone)
		select {
		case <-ctx.Done():
			l.Debug("Deployment cancelled")
			return
		default:
			deploymentErr = runDeployment(ctx, awsProvider)
			if deploymentErr != nil {
				l.Error(fmt.Sprintf("Deployment failed: %v", deploymentErr))
				cancel()
			}
		}
	}()

	// Only try to run the display if we have a program
	if prog != nil {
		_, err := prog.Run()
		if err != nil {
			// Log the error but don't fail the deployment
			l.Warn(fmt.Sprintf("Display error: %v. Continuing without interactive display.", err))
		}
	}

	select {
	case <-deploymentDone:
	case <-ctx.Done():
		if ctx.Err() != context.Canceled {
			l.Debug("Context cancelled, waiting for deployment to finish")
			<-deploymentDone
		}
	}

	return deploymentErr
}

func runDeployment(ctx context.Context, awsProvider *aws_provider.AWSProvider) error {
	l := logger.Get()
	prog := display.GetGlobalProgramFunc()
	m := display.GetGlobalModelFunc()
	if m == nil || m.Deployment == nil {
		return fmt.Errorf("display model or deployment is nil")
	}

	if err := awsProvider.BootstrapEnvironment(ctx); err != nil {
		return fmt.Errorf("failed to bootstrap environment: %w", err)
	}

	l.Debug("Starting infrastructure creation...")
	// Create infrastructure and wait for it to be ready
	if err := awsProvider.CreateInfrastructure(ctx); err != nil {
		l.Debugf("Infrastructure creation failed: %v", err)
		for _, machine := range m.Deployment.GetMachines() {
			m.QueueUpdate(display.UpdateAction{
				MachineName: machine.GetName(),
				UpdateData: display.UpdateData{
					UpdateType:    display.UpdateTypeResource,
					ResourceType:  "Infrastructure",
					ResourceState: models.ResourceStateFailed,
				},
			})
		}
		return fmt.Errorf("failed to create infrastructure: %w", err)
	}

	// Wait for network propagation and connectivity
	l.Info("Waiting for network propagation...")
	if err := awsProvider.WaitForNetworkConnectivity(ctx); err != nil {
		return fmt.Errorf("failed waiting for network connectivity: %w", err)
	}

	l.Info("Network connectivity confirmed")

	if err := awsProvider.DeployVMsInParallel(ctx); err != nil {
		return fmt.Errorf("failed to deploy VMs in parallel: %w", err)
	}

	// Wait for all VMs to be accessible via SSH
	l.Info("Waiting for all VMs to be accessible via SSH...")
	for _, machine := range m.Deployment.GetMachines() {
		if machine.GetPublicIP() == "" {
			return fmt.Errorf("machine %s has no public IP", machine.GetName())
		}

		sshConfig, err := sshutils.NewSSHConfigFunc(
			machine.GetPublicIP(),
			machine.GetSSHPort(),
			machine.GetSSHUser(),
			machine.GetSSHPrivateKeyPath(),
		)
		if err != nil {
			return fmt.Errorf(
				"failed to create SSH config for machine %s: %w",
				machine.GetName(),
				err,
			)
		}

		if err := sshConfig.WaitForSSH(ctx, sshutils.SSHRetryAttempts, sshutils.GetAggregateSSHTimeout()); err != nil {
			return fmt.Errorf(
				"failed to establish SSH connection to machine %s: %w",
				machine.GetName(),
				err,
			)
		}

		l.Infof("Machine %s is accessible via SSH", machine.GetName())
	}

	l.Info("All VMs are accessible via SSH")

	// Now provision the Bacalhau cluster
	if err := awsProvider.ProvisionBacalhauCluster(ctx); err != nil {
		return fmt.Errorf("failed to provision Bacalhau cluster: %w", err)
	}

	if err := awsProvider.FinalizeDeployment(ctx); err != nil {
		return fmt.Errorf("failed to finalize deployment: %w", err)
	}

	l.Info("Deployment finalized")
	time.Sleep(RetryTimeout)
	prog.Quit()

	return nil
}

func writeVPCIDToConfig(deployment *models.Deployment) error {
<<<<<<< HEAD
	if deployment == nil || deployment.AWS == nil || deployment.AWS.RegionalResources == nil {
		return nil
	}

	l := logger.Get()

	// Write VPC IDs for each region
	for region, vpc := range deployment.AWS.RegionalResources.VPCs {
		if vpc != nil && vpc.VPCID != "" {
			regionPath := fmt.Sprintf("aws.regions.%s", region)
			l.Info(fmt.Sprintf("Writing VPC ID %s for region %s to config", vpc.VPCID, region))

			viper.Set(fmt.Sprintf("%s.vpc_id", regionPath), vpc.VPCID)
			if vpc.SecurityGroupID != "" {
				viper.Set(fmt.Sprintf("%s.security_group_id", regionPath), vpc.SecurityGroupID)
			}
		}
	}

	if err := viper.WriteConfig(); err != nil {
		return fmt.Errorf("failed to write VPC IDs to config: %w", err)
=======
	if deployment == nil || deployment.AWS == nil {
		return fmt.Errorf("deployment or AWS config is nil")
	}

	// Get the current deployment from config
	deploymentKey := fmt.Sprintf("deployments.aws.%s", deployment.Name)
	currentDeployment := viper.GetStringMap(deploymentKey)
	if currentDeployment == nil {
		currentDeployment = make(map[string]interface{})
	}

	// Update the VPC ID
	currentDeployment["account_id"] = deployment.AWS.AccountID

	// Write back to config
	viper.Set(deploymentKey, currentDeployment)
	if err := viper.WriteConfig(); err != nil {
		return fmt.Errorf("failed to write config: %w", err)
>>>>>>> c3458957
	}

	return nil
}

func handleDeploymentCompletion(ctx context.Context, m *display.DisplayModel, deploymentErr error) {
	writeConfig()

	// Only try to render the final table if we have a display model
	if m != nil {
		fmt.Println(m.RenderFinalTable())
	}

	if deploymentErr != nil {
		fmt.Println("Deployment failed, but configuration was written to file.")
		fmt.Println("The deployment error was:")
		fmt.Println(deploymentErr)
	}

	if ctx.Err() != nil && ctx.Err() != context.Canceled {
		fmt.Println("General (unknown) error running program:")
		fmt.Println(ctx.Err())
	}
}

func writeConfig() {
	l := logger.Get()
	configFile := viper.ConfigFileUsed()
	if configFile != "" {
		// Ensure the deployments section exists
		if !viper.IsSet("deployments") {
			viper.Set("deployments", make(map[string]interface{}))
		}

		// Get the current deployment info
		m := display.GetGlobalModelFunc()
		if m != nil && m.Deployment != nil {
			deploymentID := m.Deployment.UniqueID
			deploymentPath := fmt.Sprintf("deployments.%s", deploymentID)

			// Save minimal deployment details
			machines := make(map[string]interface{})
			for name, machine := range m.Deployment.GetMachines() {
				machines[name] = map[string]interface{}{
					"public_ip":  machine.GetPublicIP(),
					"private_ip": machine.GetPrivateIP(),
					"location":   machine.GetLocation(),
				}
			}

			viper.Set(deploymentPath, map[string]interface{}{
				"provider": "aws",
				"aws": map[string]interface{}{
					"account_id": m.Deployment.AWS.AccountID,
				},
				"machines": machines,
			})
		}

		if err := viper.WriteConfig(); err != nil {
			l.Error(fmt.Sprintf("Failed to write configuration to file: %v", err))
		} else {
			l.Info(fmt.Sprintf("Configuration written to %s", configFile))
		}
	} else {
		l.Error("No config file specified")
	}
}<|MERGE_RESOLUTION|>--- conflicted
+++ resolved
@@ -9,8 +9,8 @@
 	"github.com/bacalhau-project/andaime/pkg/display"
 	"github.com/bacalhau-project/andaime/pkg/logger"
 	"github.com/bacalhau-project/andaime/pkg/models"
-
 	aws_provider "github.com/bacalhau-project/andaime/pkg/providers/aws"
+
 	"github.com/bacalhau-project/andaime/pkg/sshutils"
 	"github.com/joho/godotenv"
 	"github.com/spf13/cobra"
@@ -30,6 +30,7 @@
 }
 
 func GetAwsCreateDeploymentCmd() *cobra.Command {
+	createAWSDeploymentCmd.Flags().String("config", "", "Path to the configuration file")
 	createAWSDeploymentCmd.Flags().String("config", "", "Path to the configuration file")
 	return createAWSDeploymentCmd
 }
@@ -67,7 +68,6 @@
 		l.Warn(fmt.Sprintf("Error loading .env file: %v", err))
 	}
 
-<<<<<<< HEAD
 	// Log configuration details
 	l.Info("Loading configuration")
 	configFile, err := cmd.Flags().GetString("config")
@@ -77,13 +77,6 @@
 	}
 
 	l.Info(fmt.Sprintf("Using config file: %s", configFile))
-=======
-	// Ensure we're using the config file specified in the command
-	configFile, err := cmd.Flags().GetString("config")
-	if err != nil {
-		return fmt.Errorf("failed to get config flag: %w", err)
-	}
->>>>>>> c3458957
 	viper.SetConfigFile(configFile)
 
 	ctx := cmd.Context()
@@ -339,7 +332,6 @@
 }
 
 func writeVPCIDToConfig(deployment *models.Deployment) error {
-<<<<<<< HEAD
 	if deployment == nil || deployment.AWS == nil || deployment.AWS.RegionalResources == nil {
 		return nil
 	}
@@ -361,26 +353,6 @@
 
 	if err := viper.WriteConfig(); err != nil {
 		return fmt.Errorf("failed to write VPC IDs to config: %w", err)
-=======
-	if deployment == nil || deployment.AWS == nil {
-		return fmt.Errorf("deployment or AWS config is nil")
-	}
-
-	// Get the current deployment from config
-	deploymentKey := fmt.Sprintf("deployments.aws.%s", deployment.Name)
-	currentDeployment := viper.GetStringMap(deploymentKey)
-	if currentDeployment == nil {
-		currentDeployment = make(map[string]interface{})
-	}
-
-	// Update the VPC ID
-	currentDeployment["account_id"] = deployment.AWS.AccountID
-
-	// Write back to config
-	viper.Set(deploymentKey, currentDeployment)
-	if err := viper.WriteConfig(); err != nil {
-		return fmt.Errorf("failed to write config: %w", err)
->>>>>>> c3458957
 	}
 
 	return nil
