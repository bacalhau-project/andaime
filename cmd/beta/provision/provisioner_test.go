package provision_test

import (
	"context"
	"fmt"
	"os"
	"path/filepath"
	"strings"
	"testing"

	"github.com/bacalhau-project/andaime/cmd/beta/provision"
	"github.com/bacalhau-project/andaime/internal/testutil"
	common_mock "github.com/bacalhau-project/andaime/mocks/common"
	ssh_mock "github.com/bacalhau-project/andaime/mocks/sshutils"
	"github.com/bacalhau-project/andaime/pkg/logger"
	"github.com/bacalhau-project/andaime/pkg/models"
	sshutils_interfaces "github.com/bacalhau-project/andaime/pkg/models/interfaces/sshutils"
	"github.com/bacalhau-project/andaime/pkg/sshutils"
	"github.com/stretchr/testify/mock"
	"github.com/stretchr/testify/suite"
)

type CmdBetaProvisionTestSuite struct {
	suite.Suite
	testSSHPublicKeyPath  string
	testSSHPrivateKeyPath string
	cleanupPublicKey      func()
	cleanupPrivateKey     func()
	tmpDir                string
	mockSSHConfig         *ssh_mock.MockSSHConfiger
	mockClusterDeployer   *common_mock.MockClusterDeployerer
	origNewSSHConfigFunc  func(string, int, string, string) (sshutils_interfaces.SSHConfiger, error)
	testLogger            *logger.TestLogger // Add testLogger field
}

func (cbpts *CmdBetaProvisionTestSuite) SetupSuite() {
	cbpts.testSSHPublicKeyPath, cbpts.cleanupPublicKey,
		cbpts.testSSHPrivateKeyPath, cbpts.cleanupPrivateKey = testutil.CreateSSHPublicPrivateKeyPairOnDisk()

	cbpts.origNewSSHConfigFunc = sshutils.NewSSHConfigFunc
}

func (cbpts *CmdBetaProvisionTestSuite) TearDownSuite() {
	cbpts.cleanupPublicKey()
	cbpts.cleanupPrivateKey()
	sshutils.NewSSHConfigFunc = cbpts.origNewSSHConfigFunc
}

func (cbpts *CmdBetaProvisionTestSuite) SetupTest() {
	cbpts.tmpDir = cbpts.T().TempDir()

	// Initialize test logger and store it
	cbpts.testLogger = logger.NewTestLogger(cbpts.T())
	logger.SetGlobalLogger(cbpts.testLogger)

	// Create new mocks for each test
	cbpts.mockSSHConfig = new(ssh_mock.MockSSHConfiger)
	cbpts.mockClusterDeployer = new(common_mock.MockClusterDeployerer)

	// Create mock SSH client
	mockSSHClient := new(ssh_mock.MockSSHClienter)
	mockSSHClient.On("Close").Return(nil).Maybe()
	mockSSHClient.On("NewSession").Return(&ssh_mock.MockSSHSessioner{}, nil).Maybe()
	mockSSHClient.On("GetClient").Return(nil).Maybe()

	// Set up the mock SSH config function
	sshutils.NewSSHConfigFunc = func(host string,
		port int,
		user string,
		sshPrivateKeyPath string) (sshutils_interfaces.SSHConfiger, error) {
		return cbpts.mockSSHConfig, nil
	}

	// Set up Connect and Close expectations
	cbpts.mockSSHConfig.On("Connect").Return(mockSSHClient, nil).Maybe()
	cbpts.mockSSHConfig.On("Close").Return(nil).Maybe()

	// Set up default expectations with .Maybe() to make them optional
	cbpts.mockSSHConfig.On("WaitForSSH", mock.Anything, mock.Anything, mock.Anything).
		Return(nil).
		Maybe()
	cbpts.mockSSHConfig.On("PushFile", mock.Anything, mock.Anything, mock.Anything, mock.Anything).
		Return(nil).
		Maybe()
<<<<<<< HEAD

	// Set up specific Docker command expectation first
	cbpts.mockSSHConfig.On("ExecuteCommand",
		mock.Anything,
		models.ExpectedDockerHelloWorldCommand,
	).
		Return(models.ExpectedDockerOutput, nil).
		Maybe()

	// Then set up the catch-all for other commands
	cbpts.mockSSHConfig.On("ExecuteCommand", mock.Anything, mock.MatchedBy(func(cmd string) bool {
		// Exclude specific commands we want to handle separately
		return cmd != models.ExpectedDockerHelloWorldCommand &&
			!strings.Contains(cmd, "bacalhau node list") &&
			!strings.Contains(cmd, "bacalhau config list")
	})).
		Return("", nil).
		Maybe()

=======
	cbpts.mockSSHConfig.On("ExecuteCommand", mock.Anything, mock.Anything).
		Return("", nil).
		Maybe()
>>>>>>> c3458957
	cbpts.mockSSHConfig.On("InstallSystemdService",
		mock.Anything,
		mock.Anything,
		mock.Anything,
	).
		Return(nil).
		Maybe()
	cbpts.mockSSHConfig.On("RestartService",
		mock.Anything,
		mock.Anything,
		mock.Anything,
	).
		Return("", nil).
		Maybe()
	cbpts.mockSSHConfig.On("InstallBacalhau",
		mock.Anything,
		mock.Anything,
		mock.Anything,
	).
		Return(nil).
		Maybe()
	cbpts.mockSSHConfig.On("InstallDocker",
		mock.Anything,
		mock.Anything,
	).
		Return(nil).
		Maybe()

	cbpts.mockClusterDeployer.On("ProvisionBacalhauNode",
		mock.Anything,
		mock.Anything,
		mock.Anything,
		mock.Anything,
	).
		Return(nil).
		Maybe()
}

func (cbpts *CmdBetaProvisionTestSuite) TearDownTest() {
	// Verify all mock expectations were met
	cbpts.mockClusterDeployer.AssertExpectations(cbpts.T())
}

func (cbpts *CmdBetaProvisionTestSuite) TestNewProvisioner() {
	tests := []struct {
		name        string
		config      *provision.NodeConfig
		expectError bool
		errorMsg    string
	}{
		{
			name: "valid config",
			config: &provision.NodeConfig{
				IPAddress:      "192.168.1.1",
				Username:       "testuser",
				PrivateKeyPath: cbpts.testSSHPrivateKeyPath,
			},
			expectError: false,
		},
		{
			name:        "nil config",
			config:      nil,
			expectError: true,
			errorMsg:    "node config cannot be nil",
		},
		{
			name: "missing IP",
			config: &provision.NodeConfig{
				Username:       "testuser",
				PrivateKeyPath: cbpts.testSSHPrivateKeyPath,
			},
			expectError: true,
			errorMsg:    "IP address is required",
		},
		{
			name: "missing username",
			config: &provision.NodeConfig{
				IPAddress:      "192.168.1.1",
				PrivateKeyPath: cbpts.testSSHPrivateKeyPath,
			},
			expectError: true,
			errorMsg:    "username is required",
		},
		{
			name: "missing private key",
			config: &provision.NodeConfig{
				IPAddress: "192.168.1.1",
				Username:  "testuser",
			},
			expectError: true,
			errorMsg:    "private key is required",
		},
	}

	for _, tt := range tests {
		cbpts.Run(tt.name, func() {
			p, err := provision.NewProvisioner(tt.config)
			if tt.expectError {
				cbpts.Error(err)
				cbpts.Contains(err.Error(), tt.errorMsg)
			} else {
				cbpts.NoError(err)
				cbpts.NotNil(p)
			}
		})
	}
}

func (cbpts *CmdBetaProvisionTestSuite) TestProvision() {
	config := &provision.NodeConfig{
		IPAddress:      "192.168.1.1",
		Username:       "testuser",
		PrivateKeyPath: cbpts.testSSHPrivateKeyPath,
	}

	originalCalls := cbpts.mockSSHConfig.ExpectedCalls
	// Clear existing ExecuteCommand expectations
	cbpts.mockSSHConfig.ExpectedCalls = nil

	// Add our specific expectation first
	cbpts.mockSSHConfig.On("ExecuteCommand",
		mock.Anything,
<<<<<<< HEAD
		models.ExpectedDockerHelloWorldCommand,
=======
		"sudo docker run hello-world",
>>>>>>> c3458957
	).Return(models.ExpectedDockerOutput, nil).Once()
	cbpts.mockSSHConfig.On("ExecuteCommand",
		mock.Anything,
		"bacalhau node list --output json --api-host 0.0.0.0",
	).Return(`[{"id":"1234567890"}]`, nil).Once()
	cbpts.mockSSHConfig.On("ExecuteCommand",
		mock.Anything,
		"sudo bacalhau config list --output json",
	).Return(`[]`, nil).Once()

	cbpts.mockSSHConfig.ExpectedCalls = append(cbpts.mockSSHConfig.ExpectedCalls,
		originalCalls...)

	p, err := provision.NewProvisioner(config)
	cbpts.Require().NoError(err)
	p.SetClusterDeployer(cbpts.mockClusterDeployer)

	err = p.Provision(context.Background())
	cbpts.NoError(err)
}

func (cbpts *CmdBetaProvisionTestSuite) TestProvisionWithSettings() {
	settingsContent := `
setting.one: value1
setting.two: "value2"
`
	settingsFile := filepath.Join(cbpts.tmpDir, "settings.conf")
	err := os.WriteFile(settingsFile, []byte(settingsContent), 0644)
	cbpts.Require().NoError(err)

	config := &provision.NodeConfig{
		IPAddress:            "192.168.1.1",
		Username:             "testuser",
		PrivateKeyPath:       cbpts.testSSHPrivateKeyPath,
		BacalhauSettingsPath: settingsFile,
	}

	originalCalls := cbpts.mockSSHConfig.ExpectedCalls
	// Clear existing ExecuteCommand expectations
	cbpts.mockSSHConfig.ExpectedCalls = nil

	// Add our specific expectation first
	cbpts.mockSSHConfig.On("ExecuteCommand",
		mock.Anything,
		"sudo docker run hello-world",
	).Return(models.ExpectedDockerOutput, nil).Once()
	cbpts.mockSSHConfig.On("ExecuteCommand",
		mock.Anything,
		"bacalhau node list --output json --api-host 0.0.0.0",
	).Return(`[{"id":"1234567890"}]`, nil).Once()
	cbpts.mockSSHConfig.On("ExecuteCommand",
		mock.Anything,
		"sudo bacalhau config list --output json",
	).Return(`[]`, nil).Once()

	cbpts.mockSSHConfig.ExpectedCalls = append(cbpts.mockSSHConfig.ExpectedCalls,
		originalCalls...)

	p, err := provision.NewProvisioner(config)
	cbpts.Require().NoError(err)
	p.SetClusterDeployer(cbpts.mockClusterDeployer)

	err = p.Provision(context.Background())
	cbpts.NoError(err)
}

func (cbpts *CmdBetaProvisionTestSuite) TestProvisionWithInvalidSettings() {
	settingsContent := `
invalid-setting
`
	settingsFile := filepath.Join(cbpts.tmpDir, "settings.conf")
	err := os.WriteFile(settingsFile, []byte(settingsContent), 0644)
	cbpts.Require().NoError(err)

	config := &provision.NodeConfig{
		IPAddress:            "192.168.1.1",
		Username:             "testuser",
		PrivateKeyPath:       cbpts.testSSHPrivateKeyPath,
		BacalhauSettingsPath: settingsFile,
	}

	p, err := provision.NewProvisioner(config)
	cbpts.Require().NoError(err)
	p.SetClusterDeployer(cbpts.mockClusterDeployer)

	err = p.Provision(context.Background())
	cbpts.Error(err)
	cbpts.Contains(err.Error(), "invalid format")
}

func (cbpts *CmdBetaProvisionTestSuite) TestProvisionWithDockerCheck() {
	// Create mock SSH client
	mockSSHClient := new(ssh_mock.MockSSHClienter)

	// Define expected behavior
	behavior := sshutils.ExpectedSSHBehavior{
		ConnectExpectation: &sshutils.ConnectExpectation{
			Client: mockSSHClient,
			Error:  nil,
			Times:  2,
		},
		ExecuteCommandExpectations: []sshutils.ExecuteCommandExpectation{
			{
<<<<<<< HEAD
				Cmd:    models.ExpectedDockerHelloWorldCommand,
				Times:  2,
=======
				Cmd:    "sudo docker run hello-world",
				Times:  1,
>>>>>>> c3458957
				Output: models.ExpectedDockerOutput,
				Error:  nil,
			},
			{
				Cmd:    "bacalhau node list --output json --api-host 0.0.0.0",
				Times:  1,
<<<<<<< HEAD
				Output: `[{"id":"1234567890"}]`,
=======
				Output: `[{"id": "12D"}]`,
>>>>>>> c3458957
				Error:  nil,
			},
		},
		WaitForSSHCount: 1,
		WaitForSSHError: nil,
	}

	// Create mock SSH config with behavior
	mockSSH := sshutils.NewMockSSHConfigWithBehavior(behavior)

	// Set up the mock SSH config function
	origNewSSHConfigFunc := sshutils.NewSSHConfigFunc
	sshutils.NewSSHConfigFunc = func(host string,
		port int,
		user string,
		sshPrivateKeyPath string) (sshutils_interfaces.SSHConfiger, error) {
		return mockSSH, nil
	}
	defer func() { sshutils.NewSSHConfigFunc = origNewSSHConfigFunc }()

	config := &provision.NodeConfig{
		IPAddress:      "192.168.1.1",
		Username:       "testuser",
		PrivateKeyPath: cbpts.testSSHPrivateKeyPath,
	}

	p, err := provision.NewProvisioner(config)
	cbpts.Require().NoError(err)

	err = p.Provision(context.Background())
	cbpts.NoError(err)

	mockSSH.(*ssh_mock.MockSSHConfiger).AssertExpectations(cbpts.T())
}

func (cbpts *CmdBetaProvisionTestSuite) TestProvisionerLowLevelFailure() {
	// Setup test logger to capture output
	logCapture := logger.NewTestLogger(cbpts.T())
	logger.SetGlobalLogger(logCapture)

	// Create mock SSH client
	mockSSHClient := new(ssh_mock.MockSSHClienter)
	mockSSHClient.On("Close").Return(nil).Maybe()
	mockSSHClient.On("NewSession").Return(&ssh_mock.MockSSHSessioner{}, nil).Maybe()
	mockSSHClient.On("GetClient").Return(nil).Maybe()

	// Create a mock SSH config
	mockSSH := new(ssh_mock.MockSSHConfiger)

	// Setup the mock to pass SSH wait but fail command execution
	mockSSH.On("Connect").Return(mockSSHClient, nil).Maybe()
	mockSSH.On("Close").Return(nil).Maybe()
	mockSSH.On("WaitForSSH", mock.Anything,
		mock.Anything,
		mock.Anything).Return(nil)
	mockSSH.On("ExecuteCommand",
		mock.Anything,
		"hostname",
	).Return("hostname", nil)
	mockSSH.On("ExecuteCommand", mock.Anything, mock.Anything).Return(
		"Permission denied: cannot execute command",
		fmt.Errorf("command failed: permission denied"),
	)

	// Create a provisioner with test configuration
	config := &provision.NodeConfig{
		IPAddress:      "192.168.1.100",
		Username:       "testuser",
		PrivateKeyPath: "/path/to/key",
	}

	testMachine, err := models.NewMachine(
		models.DeploymentTypeAWS,
		"us-east-1",
		"test",
		1,
		models.CloudSpecificInfo{},
	)
	testMachine.SetNodeType(models.BacalhauNodeTypeOrchestrator)

	cbpts.Require().NoError(err)

	p := &provision.Provisioner{
		SSHConfig: mockSSH,
		Config:    config,
		Machine:   testMachine,
	}

	sshutils.NewSSHConfigFunc = func(host string,
		port int,
		user string,
		sshPrivateKeyPath string) (sshutils_interfaces.SSHConfiger, error) {
		return mockSSH, nil
	}

	// Execute provisioning
	err = p.Provision(context.Background())

	// Verify error is returned
	cbpts.Error(err)
	errString := err.Error()
	cbpts.Contains(errString, "permission denied")

	// Print captured logs for debugging
	logCapture.PrintLogs(cbpts.T())

	// Verify all mock expectations were met
	mockSSH.AssertExpectations(cbpts.T())
}

func TestProvisionerSuite(t *testing.T) {
	suite.Run(t, new(CmdBetaProvisionTestSuite))
}<|MERGE_RESOLUTION|>--- conflicted
+++ resolved
@@ -55,6 +55,7 @@
 
 	// Create new mocks for each test
 	cbpts.mockSSHConfig = new(ssh_mock.MockSSHConfiger)
+	cbpts.mockSSHConfig = new(ssh_mock.MockSSHConfiger)
 	cbpts.mockClusterDeployer = new(common_mock.MockClusterDeployerer)
 
 	// Create mock SSH client
@@ -63,11 +64,21 @@
 	mockSSHClient.On("NewSession").Return(&ssh_mock.MockSSHSessioner{}, nil).Maybe()
 	mockSSHClient.On("GetClient").Return(nil).Maybe()
 
+	// Create mock SSH client
+	mockSSHClient := new(ssh_mock.MockSSHClienter)
+	mockSSHClient.On("Close").Return(nil).Maybe()
+	mockSSHClient.On("NewSession").Return(&ssh_mock.MockSSHSessioner{}, nil).Maybe()
+	mockSSHClient.On("GetClient").Return(nil).Maybe()
+
 	// Set up the mock SSH config function
 	sshutils.NewSSHConfigFunc = func(host string,
 		port int,
 		user string,
 		sshPrivateKeyPath string) (sshutils_interfaces.SSHConfiger, error) {
+	sshutils.NewSSHConfigFunc = func(host string,
+		port int,
+		user string,
+		sshPrivateKeyPath string) (sshutils_interfaces.SSHConfiger, error) {
 		return cbpts.mockSSHConfig, nil
 	}
 
@@ -75,6 +86,10 @@
 	cbpts.mockSSHConfig.On("Connect").Return(mockSSHClient, nil).Maybe()
 	cbpts.mockSSHConfig.On("Close").Return(nil).Maybe()
 
+	// Set up Connect and Close expectations
+	cbpts.mockSSHConfig.On("Connect").Return(mockSSHClient, nil).Maybe()
+	cbpts.mockSSHConfig.On("Close").Return(nil).Maybe()
+
 	// Set up default expectations with .Maybe() to make them optional
 	cbpts.mockSSHConfig.On("WaitForSSH", mock.Anything, mock.Anything, mock.Anything).
 		Return(nil).
@@ -82,7 +97,6 @@
 	cbpts.mockSSHConfig.On("PushFile", mock.Anything, mock.Anything, mock.Anything, mock.Anything).
 		Return(nil).
 		Maybe()
-<<<<<<< HEAD
 
 	// Set up specific Docker command expectation first
 	cbpts.mockSSHConfig.On("ExecuteCommand",
@@ -102,11 +116,6 @@
 		Return("", nil).
 		Maybe()
 
-=======
-	cbpts.mockSSHConfig.On("ExecuteCommand", mock.Anything, mock.Anything).
-		Return("", nil).
-		Maybe()
->>>>>>> c3458957
 	cbpts.mockSSHConfig.On("InstallSystemdService",
 		mock.Anything,
 		mock.Anything,
@@ -186,6 +195,8 @@
 			config: &provision.NodeConfig{
 				IPAddress:      "192.168.1.1",
 				PrivateKeyPath: cbpts.testSSHPrivateKeyPath,
+				IPAddress:      "192.168.1.1",
+				PrivateKeyPath: cbpts.testSSHPrivateKeyPath,
 			},
 			expectError: true,
 			errorMsg:    "username is required",
@@ -220,6 +231,9 @@
 		IPAddress:      "192.168.1.1",
 		Username:       "testuser",
 		PrivateKeyPath: cbpts.testSSHPrivateKeyPath,
+		IPAddress:      "192.168.1.1",
+		Username:       "testuser",
+		PrivateKeyPath: cbpts.testSSHPrivateKeyPath,
 	}
 
 	originalCalls := cbpts.mockSSHConfig.ExpectedCalls
@@ -229,11 +243,7 @@
 	// Add our specific expectation first
 	cbpts.mockSSHConfig.On("ExecuteCommand",
 		mock.Anything,
-<<<<<<< HEAD
 		models.ExpectedDockerHelloWorldCommand,
-=======
-		"sudo docker run hello-world",
->>>>>>> c3458957
 	).Return(models.ExpectedDockerOutput, nil).Once()
 	cbpts.mockSSHConfig.On("ExecuteCommand",
 		mock.Anything,
@@ -268,6 +278,7 @@
 		IPAddress:            "192.168.1.1",
 		Username:             "testuser",
 		PrivateKeyPath:       cbpts.testSSHPrivateKeyPath,
+		PrivateKeyPath:       cbpts.testSSHPrivateKeyPath,
 		BacalhauSettingsPath: settingsFile,
 	}
 
@@ -279,6 +290,7 @@
 	cbpts.mockSSHConfig.On("ExecuteCommand",
 		mock.Anything,
 		"sudo docker run hello-world",
+	).Return(models.ExpectedDockerOutput, nil).Once()
 	).Return(models.ExpectedDockerOutput, nil).Once()
 	cbpts.mockSSHConfig.On("ExecuteCommand",
 		mock.Anything,
@@ -337,24 +349,15 @@
 		},
 		ExecuteCommandExpectations: []sshutils.ExecuteCommandExpectation{
 			{
-<<<<<<< HEAD
 				Cmd:    models.ExpectedDockerHelloWorldCommand,
 				Times:  2,
-=======
-				Cmd:    "sudo docker run hello-world",
-				Times:  1,
->>>>>>> c3458957
 				Output: models.ExpectedDockerOutput,
 				Error:  nil,
 			},
 			{
 				Cmd:    "bacalhau node list --output json --api-host 0.0.0.0",
 				Times:  1,
-<<<<<<< HEAD
 				Output: `[{"id":"1234567890"}]`,
-=======
-				Output: `[{"id": "12D"}]`,
->>>>>>> c3458957
 				Error:  nil,
 			},
 		},
@@ -379,6 +382,9 @@
 		IPAddress:      "192.168.1.1",
 		Username:       "testuser",
 		PrivateKeyPath: cbpts.testSSHPrivateKeyPath,
+		IPAddress:      "192.168.1.1",
+		Username:       "testuser",
+		PrivateKeyPath: cbpts.testSSHPrivateKeyPath,
 	}
 
 	p, err := provision.NewProvisioner(config)
@@ -386,6 +392,8 @@
 
 	err = p.Provision(context.Background())
 	cbpts.NoError(err)
+
+	mockSSH.(*ssh_mock.MockSSHConfiger).AssertExpectations(cbpts.T())
 
 	mockSSH.(*ssh_mock.MockSSHConfiger).AssertExpectations(cbpts.T())
 }
@@ -401,10 +409,19 @@
 	mockSSHClient.On("NewSession").Return(&ssh_mock.MockSSHSessioner{}, nil).Maybe()
 	mockSSHClient.On("GetClient").Return(nil).Maybe()
 
+	// Create mock SSH client
+	mockSSHClient := new(ssh_mock.MockSSHClienter)
+	mockSSHClient.On("Close").Return(nil).Maybe()
+	mockSSHClient.On("NewSession").Return(&ssh_mock.MockSSHSessioner{}, nil).Maybe()
+	mockSSHClient.On("GetClient").Return(nil).Maybe()
+
 	// Create a mock SSH config
 	mockSSH := new(ssh_mock.MockSSHConfiger)
+	mockSSH := new(ssh_mock.MockSSHConfiger)
 
 	// Setup the mock to pass SSH wait but fail command execution
+	mockSSH.On("Connect").Return(mockSSHClient, nil).Maybe()
+	mockSSH.On("Close").Return(nil).Maybe()
 	mockSSH.On("Connect").Return(mockSSHClient, nil).Maybe()
 	mockSSH.On("Close").Return(nil).Maybe()
 	mockSSH.On("WaitForSSH", mock.Anything,
@@ -421,6 +438,9 @@
 
 	// Create a provisioner with test configuration
 	config := &provision.NodeConfig{
+		IPAddress:      "192.168.1.100",
+		Username:       "testuser",
+		PrivateKeyPath: "/path/to/key",
 		IPAddress:      "192.168.1.100",
 		Username:       "testuser",
 		PrivateKeyPath: "/path/to/key",
@@ -447,6 +467,10 @@
 		port int,
 		user string,
 		sshPrivateKeyPath string) (sshutils_interfaces.SSHConfiger, error) {
+	sshutils.NewSSHConfigFunc = func(host string,
+		port int,
+		user string,
+		sshPrivateKeyPath string) (sshutils_interfaces.SSHConfiger, error) {
 		return mockSSH, nil
 	}
 
