--- conflicted
+++ resolved
@@ -22,13 +22,8 @@
 	User                      string
 	SSHPrivateKeyPath         string
 	PrivateKeyMaterial        []byte
-<<<<<<< HEAD
-	Timeout                   time.Duration
-	Logger                    logger.Logger
-=======
 	TimeoutConfig             TimeoutConfig
 	Logger                    *logger.Logger
->>>>>>> 02cc0552
 	SSHClient                 *ssh.Client
 	SSHPrivateKeyReader       func(path string) ([]byte, error)
 	SSHPublicKeyReader        func(path string) ([]byte, error)
@@ -63,6 +58,7 @@
 	command string,
 	callback func(string),
 ) (string, error) {
+	l := logger.Get()
 	// Create a new connection specifically for this command
 	client, err := c.clientCreator.NewClient(
 		c.Host,
@@ -72,14 +68,14 @@
 		c.ClientConfig,
 	)
 	if err != nil {
-		c.Logger.Errorf("Failed to create SSH connection for command %s: %v", command, err)
+		l.Errorf("Failed to create SSH connection for command %s: %v", command, err)
 		return "", fmt.Errorf("SSH connection failed: %w", err)
 	}
 	defer client.Close()
 
 	session, err := client.NewSession()
 	if err != nil {
-		c.Logger.Errorf("Failed to create session for command %s: %v", command, err)
+		l.Errorf("Failed to create session for command %s: %v", command, err)
 		return "", fmt.Errorf("failed to create session: %w", err)
 	}
 	defer session.Close()
@@ -90,7 +86,7 @@
 	session.SetStderr(&output)
 
 	if err := session.Run(command); err != nil {
-		c.Logger.Errorf("Failed to run command %s: %v", command, err)
+		l.Errorf("Failed to run command %s: %v", command, err)
 		return output.String(), fmt.Errorf("command execution failed: %w", err)
 	}
 
@@ -106,6 +102,7 @@
 	executable bool,
 	callback func(int64, int64),
 ) error {
+	l := logger.Get()
 	// Use existing client if available, otherwise create new one
 	var sshClient sshutils_interfaces.SSHClienter
 	var err error
@@ -121,7 +118,7 @@
 			c.ClientConfig,
 		)
 		if err != nil {
-			c.Logger.Errorf("Failed to create SSH connection for file push to %s: %v", remotePath, err)
+			l.Errorf("Failed to create SSH connection for file push to %s: %v", remotePath, err)
 			return fmt.Errorf("SSH connection failed: %w", err)
 		}
 		defer sshClient.Close()
@@ -135,7 +132,7 @@
 	// Create SFTP client
 	sftpClient, err := c.GetSFTPClientCreator().NewSFTPClient(sshClient)
 	if err != nil {
-		c.Logger.Errorf("Failed to create SFTP client: %v", err)
+		l.Errorf("Failed to create SFTP client: %v", err)
 		return fmt.Errorf("failed to create SFTP client: %w", err)
 	}
 	defer sftpClient.Close()
@@ -143,14 +140,14 @@
 	// Create parent directory if it doesn't exist
 	parentDir := filepath.Dir(remotePath)
 	if err := sftpClient.MkdirAll(parentDir); err != nil {
-		c.Logger.Errorf("Failed to create parent directory %s: %v", parentDir, err)
+		l.Errorf("Failed to create parent directory %s: %v", parentDir, err)
 		return fmt.Errorf("failed to create parent directory: %w", err)
 	}
-
+	l.Debugf("Created parent directory %s", parentDir)
 	// Create or overwrite the file
 	file, err := sftpClient.Create(remotePath)
 	if err != nil {
-		c.Logger.Errorf("Failed to create remote file %s: %v", remotePath, err)
+		l.Errorf("Failed to create remote file %s: %v", remotePath, err)
 		return fmt.Errorf("failed to create remote file: %w", err)
 	}
 	defer file.Close()
@@ -158,7 +155,7 @@
 	// Write content to file
 	n, err := file.Write(content)
 	if err != nil {
-		c.Logger.Errorf("Failed to write content to %s: %v", remotePath, err)
+		l.Errorf("Failed to write content to %s: %v", remotePath, err)
 		return fmt.Errorf("failed to write to remote file: %w", err)
 	}
 	callback(int64(n), int64(len(content)))
@@ -166,7 +163,7 @@
 	// Set file permissions if executable
 	if executable {
 		if err := sftpClient.Chmod(remotePath, 0755); err != nil { //nolint:mnd
-			c.Logger.Errorf("Failed to set executable permissions on %s: %v", remotePath, err)
+			l.Errorf("Failed to set executable permissions on %s: %v", remotePath, err)
 			return fmt.Errorf("failed to set executable permissions: %w", err)
 		}
 	}
@@ -174,22 +171,22 @@
 	// Verify file exists and is executable
 	fileInfo, err := sftpClient.Stat(remotePath)
 	if err != nil {
-		c.Logger.Errorf("Failed to stat file %s after transfer: %v", remotePath, err)
+		l.Errorf("Failed to stat file %s after transfer: %v", remotePath, err)
 		return fmt.Errorf("failed to verify file after transfer: %w", err)
 	}
 
-	c.Logger.Debugf("Successfully pushed file to %s (size: %d bytes, executable: %v, mode: %v)",
+	l.Debugf("Successfully pushed file to %s (size: %d bytes, executable: %v, mode: %v)",
 		remotePath, len(content), executable, fileInfo.Mode())
 
 	// Additional verification: list directory contents
 	parentDir = filepath.Dir(remotePath)
 	files, err := sftpClient.ReadDir(parentDir)
 	if err != nil {
-		c.Logger.Errorf("Failed to list directory contents for %s: %v", parentDir, err)
+		l.Errorf("Failed to list directory contents for %s: %v", parentDir, err)
 	} else {
-		c.Logger.Debugf("Files in %s:", parentDir)
+		l.Debugf("Files in %s:", parentDir)
 		for _, f := range files {
-			c.Logger.Debugf("- %s (mode: %v)", f.Name(), f.Mode())
+			l.Debugf("- %s (mode: %v)", f.Name(), f.Mode())
 		}
 	}
 
@@ -201,6 +198,7 @@
 	serviceName string,
 	serviceContent string,
 ) error {
+	l := logger.Get()
 	// Create SFTP client
 	newConn, err := c.clientCreator.NewClient(
 		c.Host,
@@ -214,6 +212,7 @@
 	}
 	sftpClient, err := currentSFTPClientCreator(newConn)
 	if err != nil {
+		l.Errorf("failed to create SFTP client: %v", err)
 		return fmt.Errorf("failed to create SFTP client: %w", err)
 	}
 	defer sftpClient.Close()
@@ -226,7 +225,7 @@
 	}
 	defer func() {
 		if out, err := c.ExecuteCommand(ctx, fmt.Sprintf("rm -rf %s", tempDir)); err != nil {
-			c.Logger.Errorf(
+			l.Errorf(
 				"Failed to cleanup temporary directory %s: %v (output: %s)",
 				tempDir,
 				err,
@@ -270,14 +269,14 @@
 	if out, err := c.ExecuteCommand(ctx, "sudo systemctl daemon-reload"); err != nil {
 		return fmt.Errorf("failed to reload systemd daemon: %w (output: %s)", err, out)
 	} else {
-		c.Logger.Infof("systemctl daemon-reload output: %s", out)
+		l.Infof("systemctl daemon-reload output: %s", out)
 	}
 
 	// Enable service with sudo
 	if out, err := c.ExecuteCommand(ctx, fmt.Sprintf("sudo systemctl enable %s", serviceName)); err != nil {
 		return fmt.Errorf("failed to enable service: %w (output: %s)", err, out)
 	} else {
-		c.Logger.Infof("systemctl enable %s output: %s", serviceName, out)
+		l.Infof("systemctl enable %s output: %s", serviceName, out)
 	}
 
 	return nil
@@ -289,6 +288,7 @@
 }
 
 func (c *SSHConfig) RestartService(ctx context.Context, serviceName string) (string, error) {
+	l := logger.Get()
 	// Attempt to stop the service
 	stopOutput, stopErr := c.ExecuteCommand(ctx, fmt.Sprintf("sudo systemctl stop %s", serviceName))
 
@@ -336,7 +336,7 @@
 
 	// Log the full details for debugging
 	if finalErr != nil {
-		c.Logger.Errorf("Service restart failed for %s. Details: %s. Error: %v",
+		l.Errorf("Service restart failed for %s. Details: %s. Error: %v",
 			serviceName, combinedOutput, finalErr)
 	}
 
@@ -355,7 +355,6 @@
 		Port:              port,
 		User:              user,
 		SSHPrivateKeyPath: privateKeyPath,
-		Logger:            logger.Get(),
 		clientCreator:     DefaultSSHClientCreatorInstance,
 		sftpClientCreator: DefaultSFTPClientCreator,
 		TimeoutConfig:     DefaultTimeoutConfig(),
@@ -419,6 +418,7 @@
 }
 
 func (c *SSHConfig) ExecuteCommand(ctx context.Context, command string) (string, error) {
+	l := logger.Get()
 	// Create a new connection specifically for this command
 	client, err := c.clientCreator.NewClient(
 		c.Host,
@@ -428,14 +428,14 @@
 		c.ClientConfig,
 	)
 	if err != nil {
-		c.Logger.Errorf("Failed to create SSH connection for command %s: %v", command, err)
+		l.Errorf("Failed to create SSH connection for command %s: %v", command, err)
 		return "", fmt.Errorf("SSH connection failed: %w", err)
 	}
 	defer client.Close()
 
 	session, err := client.NewSession()
 	if err != nil {
-		c.Logger.Errorf("Failed to create session for command %s: %v", command, err)
+		l.Errorf("Failed to create session for command %s: %v", command, err)
 		return "", fmt.Errorf("failed to create session: %w", err)
 	}
 	defer session.Close()
@@ -445,7 +445,7 @@
 	session.SetStderr(&output)
 
 	if err := session.Run(command); err != nil {
-		c.Logger.Errorf("Failed to run command %s: %v", command, err)
+		l.Errorf("Failed to run command %s: %v", command, err)
 		return output.String(), fmt.Errorf("command execution failed: %w", err)
 	}
 
