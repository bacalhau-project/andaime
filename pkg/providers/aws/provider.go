package aws

import (
	"context"
	"fmt"
	"math/rand"
	"net"
	"net/http"
	"os"
	"sort"
	"strings"
	"sync"
	"time"

	"github.com/aws/aws-sdk-go-v2/aws"
	awsconfig "github.com/aws/aws-sdk-go-v2/config"
	"github.com/aws/aws-sdk-go-v2/service/ec2"
	ec2_types "github.com/aws/aws-sdk-go-v2/service/ec2/types"
	"github.com/aws/aws-sdk-go-v2/service/sts"
	internal_aws "github.com/bacalhau-project/andaime/internal/clouds/aws"
	"github.com/bacalhau-project/andaime/pkg/display"
	"github.com/bacalhau-project/andaime/pkg/logger"
	"github.com/bacalhau-project/andaime/pkg/models"
	aws_interface "github.com/bacalhau-project/andaime/pkg/models/interfaces/aws"
	common_interface "github.com/bacalhau-project/andaime/pkg/models/interfaces/common"
	"github.com/bacalhau-project/andaime/pkg/providers/common"
	"github.com/cenkalti/backoff/v4"
	"github.com/spf13/viper"
	"golang.org/x/sync/errgroup"
)

const (
	ResourcePollingInterval    = 30 * time.Second
	UpdateQueueSize            = 1000 // Increased from 100 to prevent dropping updates
	UpdatePollingInterval      = 100 * time.Millisecond
	DefaultStackTimeout        = 30 * time.Minute
	TestStackTimeout           = 30 * time.Second
	UbuntuAMIOwner             = "099720109477" // Canonical's AWS account ID
	LengthOfDeploymentIDSuffix = 8
)

type DeploymentInfo struct {
	ID            string
	Region        string
	VPCCount      int
	InstanceCount int
	Tags          map[string]string
}

// String returns a formatted string representation of the deployment info
func (d DeploymentInfo) String() string {
	var tags []string
	for k, v := range d.Tags {
		tags = append(tags, fmt.Sprintf("%s=%s", k, v))
	}
	sort.Strings(tags) // Sort tags for consistent output
	tagStr := ""
	if len(tags) > 0 {
		tagStr = fmt.Sprintf(" [%s]", strings.Join(tags, ", "))
	}
	return fmt.Sprintf("Deployment %s (Region: %s, VPCs: %d, Instances: %d)%s",
		d.ID, d.Region, d.VPCCount, d.InstanceCount, tagStr)
}

// AWSProvider updated structure
type AWSProvider struct {
	AccountID       string
	Config          *aws.Config
	ClusterDeployer common_interface.ClusterDeployerer
	UpdateQueue     chan display.UpdateAction
	EC2Client       aws_interface.EC2Clienter
	STSClient       aws_interface.STSClienter // Changed from *sts.Client to aws_interface.STSClienter
	ConfigMutex     sync.RWMutex
}

var NewAWSProviderFunc = NewAWSProvider

// NewAWSProvider creates a new AWS provider instance
func NewAWSProvider(accountID string) (*AWSProvider, error) {
	if accountID == "" {
		return nil, fmt.Errorf("account ID is required")
	}

	// Load default AWS config without region
	awsConfig, err := awsconfig.LoadDefaultConfig(context.Background())
	if err != nil {
		return nil, fmt.Errorf("failed to load AWS configuration: %w", err)
	}

	// Initialize a default EC2 client
	ec2Client := ec2.NewFromConfig(awsConfig)
	ec2Clienter := &LiveEC2Client{client: ec2Client}

	// Initialize STS client with interface wrapper
	stsClient := sts.NewFromConfig(awsConfig)
	stsClienter := NewSTSClient(stsClient)

	provider := &AWSProvider{
		AccountID:       accountID,
		Config:          &awsConfig,
		ClusterDeployer: common.NewClusterDeployer(models.DeploymentTypeAWS),
		UpdateQueue:     make(chan display.UpdateAction, UpdateQueueSize),
		STSClient:       stsClienter,
		EC2Client:       ec2Clienter,
	}

	return provider, nil
}

// getOrCreateEC2Client gets or creates an EC2 client for a specific region
func (p *AWSProvider) GetOrCreateEC2Client(
	ctx context.Context,
	region string,
) (aws_interface.EC2Clienter, error) {
	// If we already have an EC2 client set, use it (this is primarily for testing)
	if p.EC2Client != nil {
		return p.EC2Client, nil
	}

	// If no global model, create a temporary EC2 client
	if display.GetGlobalModelFunc() == nil {
		cfg, err := awsconfig.LoadDefaultConfig(ctx, awsconfig.WithRegion(region))
		if err != nil {
			return nil, fmt.Errorf("failed to load AWS config for region %s: %w", region, err)
		}
		return &LiveEC2Client{client: ec2.NewFromConfig(cfg)}, nil
	}

	m := display.GetGlobalModelFunc()
	if m.Deployment == nil {
		m.Deployment = &models.Deployment{}
	}

	if m.Deployment.AWS == nil {
		m.Deployment.AWS = &models.AWSDeployment{
			RegionalResources: &models.RegionalResources{
				Clients: make(map[string]aws_interface.EC2Clienter),
			},
		}
	}

	if m.Deployment.AWS.RegionalResources.Clients == nil {
		m.Deployment.AWS.RegionalResources.Clients = make(map[string]aws_interface.EC2Clienter)
	}

	if client := m.Deployment.AWS.RegionalResources.GetClient(region); client != nil {
		return client, nil
	}

	cfg, err := awsconfig.LoadDefaultConfig(ctx, awsconfig.WithRegion(region))
	if err != nil {
		return nil, fmt.Errorf("failed to load AWS config for region %s: %w", region, err)
	}

	var ec2Client aws_interface.EC2Clienter
	p.ConfigMutex.Lock()
	if client := m.Deployment.AWS.RegionalResources.GetClient(region); client != nil {
		ec2Client = client
	} else {
		ec2Client = &LiveEC2Client{client: ec2.NewFromConfig(cfg)}
		m.Deployment.AWS.RegionalResources.Clients[region] = ec2Client
	}
	p.ConfigMutex.Unlock()

	return ec2Client, nil
}

func (p *AWSProvider) PrepareDeployment(ctx context.Context) error {
	accountID := viper.GetString("aws.account_id")
	if accountID == "" {
		return fmt.Errorf("aws.account_id is not set in the configuration")
	}

	deployment, err := common.PrepareDeployment(ctx, models.DeploymentTypeAWS)
	if err != nil {
		return fmt.Errorf("failed to prepare deployment: %w", err)
	}

<<<<<<< HEAD
	// Get AWS account ID if not already set
	if deployment.AWS.AccountID == "" {
		// Use the STSClient interface method
		identity, err := p.STSClient.GetCallerIdentity(ctx, &sts.GetCallerIdentityInput{})
		if err != nil {
			return fmt.Errorf("failed to get AWS account ID: %w", err)
		}
		deployment.AWS.AccountID = *identity.Account
=======
	// If machines are not set, return an error
	if deployment.Machines == nil {
		return fmt.Errorf("no machines configuration found")
>>>>>>> 4e6e2adb
	}

	// Initialize regional resources
	regions := make(map[string]struct{})
	for _, machine := range deployment.Machines {
		region := machine.GetRegion()
		if region == "" {
			continue
		}
		// Convert zone to region if necessary
		if len(region) > 0 && region[len(region)-1] >= 'a' && region[len(region)-1] <= 'z' {
			region = region[:len(region)-1]
		}
		regions[region] = struct{}{}
	}

	return nil
}

// CreateVPCInfrastructure creates a complete VPC infrastructure in a given region
func (p *AWSProvider) CreateVPCInfrastructure(
	ctx context.Context,
	region string,
) (*models.AWSVPC, error) {
	l := logger.Get()
	l.Infof("Creating VPC infrastructure in region %s", region)

	// Create EC2 client for region
	ec2Client, err := p.GetOrCreateEC2Client(ctx, region)
	if err != nil {
		return nil, fmt.Errorf("failed to create EC2 client: %w", err)
	}

	// Create VPC
	vpc, err := p.createVPC(ctx, region, ec2Client)
	if err != nil {
		return nil, fmt.Errorf("failed to create VPC: %w", err)
	}

	// Create Internet Gateway and attach to VPC
	igwID, err := p.createAndAttachInternetGateway(ctx, region, vpc.VPCID, ec2Client)
	if err != nil {
		return nil, fmt.Errorf("failed to create and attach internet gateway: %w", err)
	}
	vpc.InternetGatewayID = igwID

	// Create subnets
	err = p.createVPCSubnets(ctx, region, vpc, ec2Client)
	if err != nil {
		return nil, fmt.Errorf("failed to create subnets: %w", err)
	}

	// Create and configure route table
	err = p.configureVPCRouting(ctx, region, vpc, ec2Client)
	if err != nil {
		return nil, fmt.Errorf("failed to configure routing: %w", err)
	}

	// Create security group
	sgID, err := p.createSecurityGroup(ctx, region, vpc.VPCID, ec2Client)
	if err != nil {
		return nil, fmt.Errorf("failed to create security group: %w", err)
	}
	vpc.SecurityGroupID = sgID

	l.Infof("Successfully created VPC infrastructure in region %s", region)
	return vpc, nil
}

// createVPC creates a new VPC with the specified CIDR block
func (p *AWSProvider) createVPC(
	ctx context.Context,
	region string,
	ec2Client aws_interface.EC2Clienter,
) (*models.AWSVPC, error) {
	vpcResult, err := ec2Client.CreateVpc(ctx, &ec2.CreateVpcInput{
		CidrBlock: aws.String(VPCCidrBlock),
		TagSpecifications: []ec2_types.TagSpecification{
			{
				ResourceType: ec2_types.ResourceTypeVpc,
				Tags: []ec2_types.Tag{
					{
						Key:   aws.String("Name"),
						Value: aws.String(fmt.Sprintf("andaime-vpc-%s", region)),
					},
				},
			},
		},
	})
	if err != nil {
		return nil, fmt.Errorf("failed to create VPC: %w", err)
	}

	// Enable DNS hostnames
	_, err = ec2Client.ModifyVpcAttribute(ctx, &ec2.ModifyVpcAttributeInput{
		VpcId:              vpcResult.Vpc.VpcId,
		EnableDnsHostnames: &ec2_types.AttributeBooleanValue{Value: aws.Bool(true)},
	})
	if err != nil {
		return nil, fmt.Errorf("failed to enable DNS hostnames: %w", err)
	}

	return &models.AWSVPC{
		VPCID: *vpcResult.Vpc.VpcId,
	}, nil
}

// createAndAttachInternetGateway creates an Internet Gateway and attaches it to the VPC
func (p *AWSProvider) createAndAttachInternetGateway(
	ctx context.Context,
	region, vpcID string,
	ec2Client aws_interface.EC2Clienter,
) (string, error) {
	// Create Internet Gateway
	igwResult, err := ec2Client.CreateInternetGateway(ctx, &ec2.CreateInternetGatewayInput{
		TagSpecifications: []ec2_types.TagSpecification{
			{
				ResourceType: ec2_types.ResourceTypeInternetGateway,
				Tags: []ec2_types.Tag{
					{
						Key:   aws.String("Name"),
						Value: aws.String(fmt.Sprintf("andaime-igw-%s", region)),
					},
				},
			},
		},
	})
	if err != nil {
		return "", fmt.Errorf("failed to create internet gateway: %w", err)
	}

	// Attach Internet Gateway to VPC
	_, err = ec2Client.AttachInternetGateway(ctx, &ec2.AttachInternetGatewayInput{
		InternetGatewayId: igwResult.InternetGateway.InternetGatewayId,
		VpcId:             aws.String(vpcID),
	})
	if err != nil {
		return "", fmt.Errorf("failed to attach internet gateway: %w", err)
	}

	return *igwResult.InternetGateway.InternetGatewayId, nil
}

// createVPCSubnets creates the public and private subnets in the VPC
func (p *AWSProvider) createVPCSubnets(
	ctx context.Context,
	region string,
	vpc *models.AWSVPC,
	ec2Client aws_interface.EC2Clienter,
) error {
	// Get available AZs
	azResult, err := ec2Client.DescribeAvailabilityZones(ctx, &ec2.DescribeAvailabilityZonesInput{
		Filters: []ec2_types.Filter{
			{
				Name:   aws.String("region-name"),
				Values: []string{region},
			},
			{
				Name:   aws.String("state"),
				Values: []string{"available"},
			},
		},
	})
	if err != nil {
		return fmt.Errorf("failed to get availability zones: %w", err)
	}

	if len(azResult.AvailabilityZones) < MinRequiredAZs {
		return fmt.Errorf("region %s does not have enough availability zones", region)
	}

	// Create subnets
	subnets := []struct {
		cidr   string
		az     string
		name   string
		public bool
	}{
		{PublicSubnet1CIDR, *azResult.AvailabilityZones[0].ZoneName, "public-1", true},
		{PublicSubnet2CIDR, *azResult.AvailabilityZones[1].ZoneName, "public-2", true},
		{PrivateSubnet1CIDR, *azResult.AvailabilityZones[0].ZoneName, "private-1", false},
		{PrivateSubnet2CIDR, *azResult.AvailabilityZones[1].ZoneName, "private-2", false},
	}

	for _, subnet := range subnets {
		subnetResult, err := ec2Client.CreateSubnet(ctx, &ec2.CreateSubnetInput{
			VpcId:            aws.String(vpc.VPCID),
			CidrBlock:        aws.String(subnet.cidr),
			AvailabilityZone: aws.String(subnet.az),
			TagSpecifications: []ec2_types.TagSpecification{
				{
					ResourceType: ec2_types.ResourceTypeSubnet,
					Tags: []ec2_types.Tag{
						{
							Key:   aws.String("Name"),
							Value: aws.String(fmt.Sprintf("andaime-%s-%s", subnet.name, region)),
						},
					},
				},
			},
		})
		if err != nil {
			return fmt.Errorf("failed to create subnet %s: %w", subnet.name, err)
		}

		if subnet.public {
			vpc.PublicSubnetIDs = append(vpc.PublicSubnetIDs, *subnetResult.Subnet.SubnetId)
		} else {
			vpc.PrivateSubnetIDs = append(vpc.PrivateSubnetIDs, *subnetResult.Subnet.SubnetId)
		}
	}

	return nil
}

// configureVPCRouting creates and configures the route table for the VPC
func (p *AWSProvider) configureVPCRouting(
	ctx context.Context,
	region string,
	vpc *models.AWSVPC,
	ec2Client aws_interface.EC2Clienter,
) error {
	// Create route table
	rtResult, err := ec2Client.CreateRouteTable(ctx, &ec2.CreateRouteTableInput{
		VpcId: aws.String(vpc.VPCID),
		TagSpecifications: []ec2_types.TagSpecification{
			{
				ResourceType: ec2_types.ResourceTypeRouteTable,
				Tags: []ec2_types.Tag{
					{
						Key:   aws.String("Name"),
						Value: aws.String(fmt.Sprintf("andaime-rt-%s", region)),
					},
				},
			},
		},
	})
	if err != nil {
		return fmt.Errorf("failed to create route table: %w", err)
	}

	// Add route to Internet Gateway
	_, err = ec2Client.CreateRoute(ctx, &ec2.CreateRouteInput{
		RouteTableId:         rtResult.RouteTable.RouteTableId,
		DestinationCidrBlock: aws.String("0.0.0.0/0"),
		GatewayId:            aws.String(vpc.InternetGatewayID),
	})
	if err != nil {
		return fmt.Errorf("failed to create route: %w", err)
	}

	// Associate public subnets with route table
	for _, subnetID := range vpc.PublicSubnetIDs {
		_, err = ec2Client.AssociateRouteTable(ctx, &ec2.AssociateRouteTableInput{
			RouteTableId: rtResult.RouteTable.RouteTableId,
			SubnetId:     aws.String(subnetID),
		})
		if err != nil {
			return fmt.Errorf("failed to associate route table with subnet %s: %w", subnetID, err)
		}
	}

	vpc.PublicRouteTableID = *rtResult.RouteTable.RouteTableId
	return nil
}

// createSecurityGroup creates and configures the security group for the VPC
func (p *AWSProvider) createSecurityGroup(
	ctx context.Context,
	region, vpcID string,
	ec2Client aws_interface.EC2Clienter,
) (string, error) {
	m := display.GetGlobalModelFunc()
	if m == nil || m.Deployment == nil {
		return "", fmt.Errorf("global model or deployment is nil")
	}

	sgResult, err := ec2Client.CreateSecurityGroup(ctx, &ec2.CreateSecurityGroupInput{
		GroupName:   aws.String(fmt.Sprintf("andaime-sg-%s", region)),
		Description: aws.String("Security group for Andaime instances"),
		VpcId:       aws.String(vpcID),
		TagSpecifications: []ec2_types.TagSpecification{
			{
				ResourceType: ec2_types.ResourceTypeSecurityGroup,
				Tags: []ec2_types.Tag{
					{
						Key:   aws.String("Name"),
						Value: aws.String(fmt.Sprintf("andaime-sg-%s", region)),
					},
				},
			},
		},
	})
	if err != nil {
		return "", fmt.Errorf("failed to create security group: %w", err)
	}

	// Add security group rules
	ipPermissions := []ec2_types.IpPermission{}
	for _, port := range m.Deployment.AllowedPorts {
		ipPermissions = append(ipPermissions, ec2_types.IpPermission{
			IpProtocol: aws.String("tcp"),
			FromPort:   aws.Int32(validatePort(port)),
			ToPort:     aws.Int32(validatePort(port)),
			IpRanges: []ec2_types.IpRange{
				{
					CidrIp: aws.String("0.0.0.0/0"),
					Description: aws.String(
						fmt.Sprintf("Allow inbound TCP traffic on port %d", port),
					),
				},
			},
		})
	}

	// Also allow all outbound traffic
	ipPermissions = append(ipPermissions, ec2_types.IpPermission{
		IpProtocol: aws.String("-1"), // All protocols
		FromPort:   aws.Int32(-1),    // All ports
		ToPort:     aws.Int32(-1),    // All ports
		IpRanges: []ec2_types.IpRange{
			{
				CidrIp:      aws.String("0.0.0.0/0"),
				Description: aws.String("Allow all outbound traffic"),
			},
		},
	})

	_, err = ec2Client.AuthorizeSecurityGroupIngress(ctx, &ec2.AuthorizeSecurityGroupIngressInput{
		GroupId:       sgResult.GroupId,
		IpPermissions: ipPermissions,
	})
	if err != nil {
		return "", fmt.Errorf("failed to authorize security group ingress: %w", err)
	}

	return *sgResult.GroupId, nil
}

// validatePort ensures port number is within valid int32 range
func validatePort(port int) int32 {
	if port < 0 || port > 65535 {
		return 0 // Or handle error appropriately
	}
	return int32(port)
}

func (p *AWSProvider) createVPCInfrastructure(
	ctx context.Context,
	region string,
) (*models.AWSVPC, error) {
	l := logger.Get()
	l.Debugf("Creating VPC infrastructure in region %s", region)

	m := display.GetGlobalModelFunc()
	if m == nil || m.Deployment == nil {
		return nil, fmt.Errorf("global model or deployment is nil")
	}

	// Create EC2 client for the region
	regionalClient, err := p.GetOrCreateEC2Client(ctx, region)
	if err != nil {
		l.Errorf("Failed to create EC2 client for region %s: %v", region, err)
		return nil, fmt.Errorf("failed to create EC2 client for region %s: %w", region, err)
	}

	// Generate a unique deployment ID for tracking
	deploymentID := m.Deployment.UniqueID

	// Create VPC with CIDR block and enhanced tagging
	vpcOut, err := regionalClient.CreateVpc(ctx, &ec2.CreateVpcInput{
		CidrBlock: aws.String("10.0.0.0/16"),
		TagSpecifications: []ec2_types.TagSpecification{
			{
				ResourceType: ec2_types.ResourceTypeVpc,
				Tags: []ec2_types.Tag{
					{
						Key:   aws.String("Name"),
						Value: aws.String(fmt.Sprintf("andaime-vpc-%s", region)),
					},
					{
						Key:   aws.String("andaime"),
						Value: aws.String("true"),
					},
					{
						Key:   aws.String("andaime-deployment-id"),
						Value: aws.String(deploymentID),
					},
					{
						Key:   aws.String("andaime-region"),
						Value: aws.String(region),
					},
				},
			},
		},
	})
	if err != nil {
		l.Errorf("Failed to create VPC in region %s: %v", region, err)
		return nil, fmt.Errorf("failed to create VPC: %w", err)
	}

	l.Infof("Created VPC %s in region %s", *vpcOut.Vpc.VpcId, region)

	// Create VPC object
	vpc := &models.AWSVPC{
		VPCID: *vpcOut.Vpc.VpcId,
	}

	// Create security group
	sgResult, err := regionalClient.CreateSecurityGroup(ctx, &ec2.CreateSecurityGroupInput{
		GroupName:   aws.String(fmt.Sprintf("andaime-sg-%s", region)),
		Description: aws.String("Security group for Andaime instances"),
		VpcId:       aws.String(vpc.VPCID),
		TagSpecifications: []ec2_types.TagSpecification{
			{
				ResourceType: ec2_types.ResourceTypeSecurityGroup,
				Tags: []ec2_types.Tag{
					{
						Key:   aws.String("Name"),
						Value: aws.String(fmt.Sprintf("andaime-sg-%s", region)),
					},
					{
						Key:   aws.String("andaime"),
						Value: aws.String("true"),
					},
					{
						Key:   aws.String("andaime-deployment-id"),
						Value: aws.String(deploymentID),
					},
				},
			},
		},
	})
	if err != nil {
		l.Errorf("Failed to create security group in region %s: %v", region, err)
		return nil, fmt.Errorf("failed to create security group: %w", err)
	}

	// Add security group rules for allowed ports
	ipPermissions := []ec2_types.IpPermission{}
	for _, port := range m.Deployment.AllowedPorts {
		ipPermissions = append(ipPermissions, ec2_types.IpPermission{
			IpProtocol: aws.String("tcp"),
			FromPort:   aws.Int32(validatePort(port)),
			ToPort:     aws.Int32(validatePort(port)),
			IpRanges: []ec2_types.IpRange{
				{
					CidrIp: aws.String("0.0.0.0/0"),
					Description: aws.String(
						fmt.Sprintf("Allow inbound TCP traffic on port %d", port),
					),
				},
			},
		})
	}

	// Also allow all outbound traffic
	ipPermissions = append(ipPermissions, ec2_types.IpPermission{
		IpProtocol: aws.String("-1"), // All protocols
		FromPort:   aws.Int32(-1),    // All ports
		ToPort:     aws.Int32(-1),    // All ports
		IpRanges: []ec2_types.IpRange{
			{
				CidrIp:      aws.String("0.0.0.0/0"),
				Description: aws.String("Allow all outbound traffic"),
			},
		},
	})

	_, err = regionalClient.AuthorizeSecurityGroupIngress(
		ctx,
		&ec2.AuthorizeSecurityGroupIngressInput{
			GroupId:       sgResult.GroupId,
			IpPermissions: ipPermissions,
		},
	)
	if err != nil {
		l.Errorf("Failed to authorize security group ingress in region %s: %v", region, err)
		return nil, fmt.Errorf("failed to authorize security group ingress: %w", err)
	}

	// Save security group ID to VPC object
	vpc.SecurityGroupID = *sgResult.GroupId

	// Save VPC to regional resources and config
	err = m.Deployment.AWS.RegionalResources.UpdateVPC(
		m.Deployment,
		region,
		func(existingVPC *models.AWSVPC) error {
			*existingVPC = *vpc
			return nil
		},
	)
	if err != nil {
		l.Errorf("Failed to save VPC %s to regional resources: %v", vpc.VPCID, err)
		return nil, fmt.Errorf("failed to save VPC to regional resources: %w", err)
	}

	// Save to viper config
	configPath := fmt.Sprintf("deployments.%s.aws.regions.%s", deploymentID, region)
	viper.Set(fmt.Sprintf("%s.vpc_id", configPath), vpc.VPCID)
	viper.Set(fmt.Sprintf("%s.security_group_id", configPath), vpc.SecurityGroupID)
	if err := viper.WriteConfig(); err != nil {
		l.Warnf("Failed to write VPC and security group IDs to config: %v", err)
	}

	l.Infof(
		"Successfully created and saved VPC %s with security group %s in region %s",
		vpc.VPCID,
		vpc.SecurityGroupID,
		region,
	)
	return vpc, nil
}

func (p *AWSProvider) ProcessMachinesConfig(
	ctx context.Context,
) (map[string]models.Machiner, map[string]bool, error) {
	validateMachineType := func(ctx context.Context, location, machineType string) (bool, error) {
		return p.ValidateMachineType(ctx, location, machineType)
	}

	return common.ProcessMachinesConfig(models.DeploymentTypeAWS, validateMachineType)
}

func (p *AWSProvider) StartResourcePolling(ctx context.Context) error {
	go func() {
		resourceTicker := time.NewTicker(ResourcePollingInterval)
		updateTicker := time.NewTicker(UpdatePollingInterval)
		defer resourceTicker.Stop()
		defer updateTicker.Stop()

		for {
			select {
			case <-ctx.Done():
				return
			case <-resourceTicker.C:
				if err := p.pollResources(ctx); err != nil {
					logger.Get().Error(fmt.Sprintf("Failed to poll resources: %v", err))
				}
			case <-updateTicker.C:
				p.processUpdateQueue()
			}
		}
	}()
	return nil
}

func (p *AWSProvider) processUpdateQueue() {
	m := display.GetGlobalModelFunc()
	if m == nil {
		return
	}

	// Process up to 100 updates per tick to prevent queue from filling
	for i := 0; i < 100; i++ {
		select {
		case update := <-p.UpdateQueue:
			m.QueueUpdate(update)
		default:
			return // No more updates in queue
		}
	}
}

func (p *AWSProvider) pollResources(ctx context.Context) error {
	m := display.GetGlobalModelFunc()
	if m == nil || m.Deployment == nil {
		return fmt.Errorf("display model or deployment is nil")
	}

	// Create EC2 client
	cfg, err := awsconfig.LoadDefaultConfig(ctx, awsconfig.WithRegion(p.Config.Region))
	if err != nil {
		return fmt.Errorf("failed to load AWS config: %w", err)
	}
	ec2Client := ec2.NewFromConfig(cfg)

	// Describe instances
	input := &ec2.DescribeInstancesInput{
		Filters: []ec2_types.Filter{
			{
				Name:   aws.String("tag:AndaimeDeployment"),
				Values: []string{"AndaimeDeployment"},
			},
		},
	}

	result, err := ec2Client.DescribeInstances(ctx, input)
	if err != nil {
		return fmt.Errorf("failed to describe instances: %w", err)
	}

	for _, reservation := range result.Reservations {
		for _, instance := range reservation.Instances {
			machineID := getMachineIDFromTags(instance.Tags)
			if machineID != "" {
				machine := m.Deployment.GetMachine(machineID)
				if machine == nil {
					continue
				}

				// Check and update instance state
				status := mapEC2StateToMachineState(instance.State.Name)
				p.updateMachineStatus(machineID, status)

				// Check and update network interface state
				if len(instance.NetworkInterfaces) > 0 {
					networkStatus := models.ResourceStateRunning
					if instance.NetworkInterfaces[0].Status != "in-use" {
						networkStatus = models.ResourceStatePending
					}
					m.QueueUpdate(display.UpdateAction{
						MachineName: machine.GetName(),
						UpdateData: display.UpdateData{
							UpdateType:    display.UpdateTypeResource,
							ResourceType:  "Network",
							ResourceState: networkStatus,
						},
					})
				}

				// Check and update volume state
				if len(instance.BlockDeviceMappings) > 0 {
					volumeStatus := models.ResourceStateRunning
					if instance.BlockDeviceMappings[0].Ebs != nil &&
						instance.BlockDeviceMappings[0].Ebs.Status != "attached" {
						volumeStatus = models.ResourceStatePending
					}
					m.QueueUpdate(display.UpdateAction{
						MachineName: machine.GetName(),
						UpdateData: display.UpdateData{
							UpdateType:    display.UpdateTypeResource,
							ResourceType:  "Volume",
							ResourceState: volumeStatus,
						},
					})
				}
			}
		}
	}

	return nil
}

func getMachineIDFromTags(tags []ec2_types.Tag) string {
	for _, tag := range tags {
		if *tag.Key == "AndaimeMachineID" {
			return *tag.Value
		}
	}
	return ""
}

func mapEC2StateToMachineState(state ec2_types.InstanceStateName) models.MachineResourceState {
	switch state {
	case ec2_types.InstanceStateNamePending:
		return models.ResourceStatePending
	case ec2_types.InstanceStateNameRunning:
		return models.ResourceStateRunning
	case ec2_types.InstanceStateNameStopping:
		return models.ResourceStateStopping
	case ec2_types.InstanceStateNameTerminated:
		return models.ResourceStateTerminated
	default:
		return models.ResourceStateUnknown
	}
}

func (p *AWSProvider) updateMachineStatus(machineID string, status models.MachineResourceState) {
	l := logger.Get()
	m := display.GetGlobalModelFunc()
	if m == nil || m.Deployment == nil {
		l.Error("Display model or deployment is nil")
		return
	}

	machine := m.Deployment.GetMachine(machineID)
	if machine == nil {
		l.Error(fmt.Sprintf("Machine with ID %s not found", machineID))
		return
	}

	machine.SetMachineResourceState(models.AWSResourceTypeInstance.ResourceString, status)

	// Update the display model
	m.QueueUpdate(display.UpdateAction{
		MachineName: machine.GetName(),
		UpdateData: display.UpdateData{
			UpdateType:    display.UpdateTypeResource,
			ResourceType:  display.ResourceType(models.AWSResourceTypeInstance.ResourceString),
			ResourceState: status,
		},
	})

	l.Debug(fmt.Sprintf("Updated status of machine %s to %d", machineID, status))
}

func (p *AWSProvider) BootstrapEnvironment(ctx context.Context) error {
	// No bootstrapping needed anymore since we're not using CDK
	return nil
}
func (p *AWSProvider) CreateVpc(ctx context.Context, region string) error {
	l := logger.Get()
	l.Debugf("Creating VPC in region %s", region)

	m := display.GetGlobalModelFunc()
	if m == nil || m.Deployment == nil {
		return fmt.Errorf("global model or deployment is nil")
	}
	// Get or create EC2 client for this region
	regionalClient, err := p.GetOrCreateEC2Client(ctx, region)
	if err != nil {
		return fmt.Errorf("failed to get EC2 client: %w", err)
	}

	vpc, err := p.createVPCInfrastructure(ctx, region)
	if err != nil {
		return err
	}

	// Update display state to pending
	p.updateVPCDisplayState(m, models.ResourceStatePending)

	// Enable DNS hostnames
	modifyVpcAttributeInput := &ec2.ModifyVpcAttributeInput{
		VpcId:              aws.String(vpc.VPCID),
		EnableDnsHostnames: &ec2_types.AttributeBooleanValue{Value: aws.Bool(true)},
	}

	_, err = regionalClient.ModifyVpcAttribute(ctx, modifyVpcAttributeInput)
	if err != nil {
		return fmt.Errorf("failed to enable DNS hostnames: %w", err)
	}

	// Update display state to running
	p.updateVPCDisplayState(m, models.ResourceStateRunning)

	// Save VPC configuration
	if err := m.Deployment.AWS.RegionalResources.SaveVPCConfig(
		m.Deployment,
		region,
		vpc,
	); err != nil {
		l.Warnf("Failed to save VPC configuration: %v", err)
	}

	l.Debugf("Regional VPC (Region: %s) created successfully with ID %s",
		region, vpc.VPCID)

	return nil
}

func (p *AWSProvider) CreateInfrastructure(ctx context.Context) error {
	l := logger.Get()
	m := display.GetGlobalModelFunc()
	if m == nil || m.Deployment == nil {
		return fmt.Errorf("global model or deployment is nil")
	}

	// First, validate all regions have sufficient AZs before doing anything else
	l.Info("Pre-validating availability zones for all regions")
	regionsToValidate := make(map[string]bool)

	// Collect unique regions and validate them first
	for _, machine := range m.Deployment.GetMachines() {
		region := machine.GetRegion()
		// Convert zone to region if necessary
		if len(region) > 0 && region[len(region)-1] >= 'a' && region[len(region)-1] <= 'z' {
			region = region[:len(region)-1]
		}
		regionsToValidate[region] = true
	}

	// Validate all regions upfront
	for region := range regionsToValidate {
		l.Debug(fmt.Sprintf("Pre-validating region: %s", region))
		if err := p.validateRegionZones(ctx, region); err != nil {
			l.Error(fmt.Sprintf("Pre-validation failed for region %s: %v", region, err))

			// Update display for the first machine in this region
			for _, machine := range m.Deployment.GetMachines() {
				machineRegion := machine.GetRegion()
				if len(machineRegion) > 0 && machineRegion[len(machineRegion)-1] >= 'a' &&
					machineRegion[len(machineRegion)-1] <= 'z' {
					machineRegion = machineRegion[:len(machineRegion)-1]
				}
				if machineRegion == region {
					m.QueueUpdate(display.UpdateAction{
						MachineName: machine.GetName(),
						UpdateData: display.UpdateData{
							UpdateType:    display.UpdateTypeResource,
							ResourceType:  display.ResourceType("Infrastructure"),
							ResourceState: models.ResourceStateFailed,
						},
					})
					break
				}
			}

			// Force immediate program termination
			if prog := display.GetGlobalProgramFunc(); prog != nil {
				prog.Quit()
			}

			return fmt.Errorf("region %s validation failed: %w", region, err)
		}
	}

	// Only proceed with infrastructure creation if all regions are validated
	l.Info("All regions validated successfully, proceeding with infrastructure creation")

	return nil
}

// Create infrastructure in all regions concurrently
func (p *AWSProvider) CreateRegionalResources(
	ctx context.Context,
	regions []string,
) error {
	l := logger.Get()
	l.Infof("Creating regional resources for regions: %v", regions)

	var eg errgroup.Group
	var mu sync.Mutex
	var errors []error

	uniqueRegions := make(map[string]bool)
	for _, region := range regions {
		uniqueRegions[region] = true
	}

	for region := range uniqueRegions {
		region := region // capture for goroutine
		eg.Go(func() error {
			l.Debugf("Setting up infrastructure for region: %s", region)
			err := p.setupRegionalInfrastructure(ctx, region)
			if err != nil {
				l.Errorf("Failed to setup infrastructure for region %s: %v", region, err)
				mu.Lock()
				errors = append(errors, fmt.Errorf("region %s: %w", region, err))
				mu.Unlock()
				return err
			}
			return nil
		})
	}

	if err := eg.Wait(); err != nil {
		l.Errorf("Error creating regional resources: %v", err)

		// Combine all errors
		var combinedErr error
		mu.Lock()
		for _, e := range errors {
			if combinedErr == nil {
				combinedErr = e
			} else {
				combinedErr = fmt.Errorf("%v; %w", combinedErr, e)
			}
		}
		mu.Unlock()

		return fmt.Errorf("failed to deploy VMs in parallel: %w", combinedErr)
	}

	return nil
}

// Setup infrastructure for a single region
func (p *AWSProvider) setupRegionalInfrastructure(ctx context.Context, region string) error {
	l := logger.Get()
	l.Debugf("Setting up infrastructure for region: %s", region)

	m := display.GetGlobalModelFunc()
	if m == nil || m.Deployment == nil {
		return fmt.Errorf("global model or deployment is nil")
	}

	// Ensure regional resources are initialized
	if m.Deployment.AWS.RegionalResources == nil {
		m.Deployment.AWS.RegionalResources = &models.RegionalResources{
			VPCs:    make(map[string]*models.AWSVPC),
			Clients: make(map[string]aws_interface.EC2Clienter),
		}
	}

	// Debug current state
	l.Debugf("Current deployment state: %+v", m.Deployment.AWS)
	if m.Deployment.AWS.RegionalResources != nil {
		l.Debugf("Current VPCs: %+v", m.Deployment.AWS.RegionalResources.VPCs)
	}

	// Step 1: Get availability zones
	azs, err := p.getRegionAvailabilityZones(ctx, region)
	if err != nil {
		l.Errorf("Failed to get availability zones for region %s: %v", region, err)
		return fmt.Errorf("failed to get availability zones for region %s: %w", region, err)
	}
	l.Debugf("Found %d availability zones in region %s", len(azs), region)

	// Step 2: Create VPC and security groups
	l.Debugf("Creating VPC in region %s", region)
	if err := p.createVPCWithRetry(ctx, region); err != nil {
		l.Errorf("Failed to create VPC in region %s: %v", region, err)
		return fmt.Errorf("failed to create VPC in region %s: %w", region, err)
	}

	// Get VPC state
	vpc := m.Deployment.AWS.RegionalResources.GetVPC(region)

	l.Debugf("VPC state after creation for region %s: %+v", region, vpc)

	if vpc == nil {
		l.Error("VPC is nil after creation!")
		// Attempt to retrieve VPC from regional resources
		vpc = m.Deployment.AWS.RegionalResources.GetVPC(region)
		if vpc == nil {
			l.Errorf("Could not find VPC in regional resources for region %s", region)
			return fmt.Errorf("VPC not found for region %s", region)
		}
		l.Infof("Retrieved VPC %s from regional resources", vpc.VPCID)
	}

	// Step 4: Create subnets
	if err := p.createRegionalSubnets(ctx, region, azs[:2]); err != nil {
		l.Errorf("Failed to create subnets in region %s: %v", region, err)
		return fmt.Errorf("failed to create subnets in region %s: %w", region, err)
	}

	// Step 5: Setup networking components
	if err := p.setupNetworking(ctx, region); err != nil {
		l.Errorf("Failed to setup networking in region %s: %v", region, err)
		return fmt.Errorf("failed to setup networking in region %s: %w", region, err)
	}

	// Step 6: Save and update display
	if err := p.saveInfrastructureToConfig(); err != nil {
		l.Errorf("Failed to save infrastructure config for region %s: %v", region, err)
		return fmt.Errorf(
			"failed to save infrastructure IDs to config for region %s: %w",
			region,
			err,
		)
	}

	p.updateInfrastructureDisplay(models.ResourceStateSucceeded)

	l.Infof("AWS infrastructure created successfully for region: %s", region)
	return nil
}

// Get availability zones for a region
func (p *AWSProvider) getRegionAvailabilityZones(
	ctx context.Context,
	region string,
) ([]ec2_types.AvailabilityZone, error) {
	l := logger.Get()
	l.Debugf("Attempting to get availability zones for region %s", region)

	// Diagnostic logging for network configuration
	addrs, err := net.LookupHost("ec2." + region + ".amazonaws.com")
	if err != nil {
		l.Errorf("DNS resolution failed for ec2.%s.amazonaws.com: %v", region, err)
		l.Warn("Attempting to use default AWS configuration with fallback mechanisms")
	} else {
		l.Debugf("Resolved EC2 endpoint addresses: %v", addrs)
	}

	// Create a regional EC2 client with extended timeout and retry configuration
	regionalCfg, err := awsconfig.LoadDefaultConfig(
		ctx,
		awsconfig.WithRegion(region),
		awsconfig.WithHTTPClient(&http.Client{
			Timeout: 30 * time.Second,
			Transport: &http.Transport{
				MaxIdleConns:        10,
				IdleConnTimeout:     30 * time.Second,
				DisableCompression:  true,
				TLSHandshakeTimeout: 10 * time.Second,
			},
		}),
	)
	if err != nil {
		return nil, fmt.Errorf(
			"failed to load AWS config for region %s: detailed network diagnostics - %w",
			region,
			err,
		)
	}
	regionalClient := ec2.NewFromConfig(regionalCfg)

	azInput := &ec2.DescribeAvailabilityZonesInput{
		Filters: []ec2_types.Filter{
			{
				Name:   aws.String("region-name"),
				Values: []string{region},
			},
			{
				Name:   aws.String("state"),
				Values: []string{"available"},
			},
		},
	}

	// Add retry mechanism with exponential backoff
	b := backoff.NewExponentialBackOff()
	b.MaxElapsedTime = 2 * time.Minute

	var azOutput *ec2.DescribeAvailabilityZonesOutput
	err = backoff.Retry(func() error {
		var retryErr error
		azOutput, retryErr = regionalClient.DescribeAvailabilityZones(ctx, azInput)
		if retryErr != nil {
			l.Warnf("Retrying availability zones lookup for %s: %v", region, retryErr)
			return retryErr
		}
		return nil
	}, b)

	if err != nil {
		// Enhanced error logging with network diagnostics
		netErr, ok := err.(net.Error)
		if ok {
			l.Errorf(
				"Network error getting AZs: timeout=%v, temporary=%v",
				netErr.Timeout(),
				netErr.Temporary(),
			)
		}

		// Attempt to get system DNS configuration
		nsAddrs, _ := net.LookupNS(".")
		l.Debugf("System nameservers: %v", nsAddrs)

		return nil, fmt.Errorf(
			"comprehensive failure getting availability zones for region %s: network diagnostics included - %w",
			region,
			err,
		)
	}

	if len(azOutput.AvailabilityZones) < MinRequiredAZs {
		return nil, fmt.Errorf("region %s does not have at least 2 availability zones", region)
	}

	l.Debugf(
		"Successfully retrieved %d availability zones for region %s",
		len(azOutput.AvailabilityZones),
		region,
	)
	return azOutput.AvailabilityZones, nil
}

// Create subnets in a region
func (p *AWSProvider) createRegionalSubnets(
	ctx context.Context,
	region string,
	azs []ec2_types.AvailabilityZone,
) error {
	l := logger.Get()
	l.Debugf("Creating regional subnets for region %s", region)

	m := display.GetGlobalModelFunc()
	if m == nil || m.Deployment == nil || m.Deployment.AWS == nil {
		return fmt.Errorf("deployment model not properly initialized")
	}

	vpc := m.Deployment.AWS.RegionalResources.GetVPC(region)

	if vpc == nil {
		return fmt.Errorf("VPC not found for region %s", region)
	}

	l.Debugf("Creating subnets in VPC %s", vpc.VPCID)

	return m.Deployment.AWS.RegionalResources.UpdateVPC(
		m.Deployment,
		region,
		func(vpc *models.AWSVPC) error {
			for i, az := range azs {
				// Create public subnet
				l.Debugf("Creating public subnet in AZ %s", *az.ZoneName)
				publicSubnet, err := p.createSubnet(
					ctx,
					region,
					vpc.VPCID,
					*az.ZoneName,
					i*2, //nolint:mnd
					"public",
				)
				if err != nil {
					return fmt.Errorf("failed to create public subnet: %w", err)
				}
				vpc.PublicSubnetIDs = append(vpc.PublicSubnetIDs, *publicSubnet.Subnet.SubnetId)

				// Create private subnet
				l.Debugf("Creating private subnet in AZ %s", *az.ZoneName)
				privateSubnet, err := p.createSubnet(
					ctx,
					region,
					vpc.VPCID,
					*az.ZoneName,
					i*2+1,
					"private",
				)
				if err != nil {
					return fmt.Errorf("failed to create private subnet: %w", err)
				}
				vpc.PrivateSubnetIDs = append(vpc.PrivateSubnetIDs, *privateSubnet.Subnet.SubnetId)
			}
			return nil
		},
	)
}

// Create a single subnet
func (p *AWSProvider) createSubnet(
	ctx context.Context,
	region string,
	vpcID string,
	azName string,
	index int,
	subnetType string,
) (*ec2.CreateSubnetOutput, error) {
	input := &ec2.CreateSubnetInput{
		VpcId:            aws.String(vpcID),
		AvailabilityZone: aws.String(azName),
		CidrBlock:        aws.String(fmt.Sprintf("10.0.%d.0/24", index)),
		TagSpecifications: []ec2_types.TagSpecification{
			{
				ResourceType: ec2_types.ResourceTypeSubnet,
				Tags: []ec2_types.Tag{
					{
						Key:   aws.String("Name"),
						Value: aws.String(fmt.Sprintf("%s-subnet-%s", subnetType, azName)),
					},
					{Key: aws.String("Type"), Value: aws.String(subnetType)},
				},
			},
		},
	}

	m := display.GetGlobalModelFunc()
	if m == nil || m.Deployment == nil {
		return nil, fmt.Errorf("global model or deployment is nil")
	}
	regionalClient := m.Deployment.AWS.RegionalResources.Clients[region]

	subnet, err := regionalClient.CreateSubnet(ctx, input)
	if err != nil {
		return nil, fmt.Errorf("failed to create %s subnet in %s: %w", subnetType, azName, err)
	}

	return subnet, nil
}

// Setup networking components (IGW, route tables, etc.)
func (p *AWSProvider) setupNetworking(ctx context.Context, region string) error {
	l := logger.Get()
	l.Debugf("Setting up networking for region %s", region)

	// Create a context with a timeout to prevent indefinite waiting
	ctx, cancel := context.WithTimeout(ctx, 15*time.Minute)
	defer cancel()

	m := display.GetGlobalModelFunc()
	if m == nil || m.Deployment == nil {
		return fmt.Errorf("global model or deployment is nil")
	}
	regionalClient := m.Deployment.AWS.RegionalResources.Clients[region]
	vpc := m.Deployment.AWS.RegionalResources.GetVPC(region)

	l.Debugf("Setting up networking for VPC %s", vpc.VPCID)

	// Verify VPC exists and is in a valid state
	vpcDesc, err := regionalClient.DescribeVpcs(ctx, &ec2.DescribeVpcsInput{
		VpcIds: []string{vpc.VPCID},
	})
	if err != nil {
		l.Errorf("Failed to describe VPC %s: %v", vpc.VPCID, err)
		return fmt.Errorf("failed to describe VPC %s: %w", vpc.VPCID, err)
	}
	if len(vpcDesc.Vpcs) == 0 {
		l.Errorf("VPC %s not found", vpc.VPCID)
		return fmt.Errorf("VPC %s not found", vpc.VPCID)
	}

	// Create Internet Gateway with retry
	var igw *ec2.CreateInternetGatewayOutput
	err = backoff.Retry(func() error {
		var err error
		igw, err = regionalClient.CreateInternetGateway(
			ctx,
			&ec2.CreateInternetGatewayInput{
				TagSpecifications: []ec2_types.TagSpecification{
					{
						ResourceType: ec2_types.ResourceTypeInternetGateway,
						Tags: []ec2_types.Tag{
							{
								Key:   aws.String("Name"),
								Value: aws.String(fmt.Sprintf("andaime-igw-%s", vpc.VPCID)),
							},
							{
								Key:   aws.String("VPC"),
								Value: aws.String(vpc.VPCID),
							},
						},
					},
				},
			},
		)
		return err
	}, backoff.WithMaxRetries(backoff.NewExponentialBackOff(), 3))
	if err != nil {
		l.Errorf("Failed to create internet gateway for VPC %s: %v", vpc.VPCID, err)
		return fmt.Errorf(
			"failed to create internet gateway for VPC %s: %w",
			vpc.VPCID,
			err,
		)
	}

	// Attach Internet Gateway with retry
	err = backoff.Retry(func() error {
		_, err := regionalClient.AttachInternetGateway(
			ctx,
			&ec2.AttachInternetGatewayInput{
				InternetGatewayId: aws.String(*igw.InternetGateway.InternetGatewayId),
				VpcId:             aws.String(vpc.VPCID),
			},
		)
		return err
	}, backoff.WithMaxRetries(backoff.NewExponentialBackOff(), 3))
	if err != nil {
		l.Errorf("Failed to attach internet gateway to VPC %s: %v", vpc.VPCID, err)
		return fmt.Errorf("failed to attach internet gateway to VPC %s: %w", vpc.VPCID, err)
	}

	// Update VPC state with Internet Gateway ID
	if err := m.Deployment.AWS.RegionalResources.UpdateVPC(
		m.Deployment,
		region,
		func(v *models.AWSVPC) error {
			if v.VPCID == vpc.VPCID {
				v.InternetGatewayID = *igw.InternetGateway.InternetGatewayId
			}
			return nil
		}); err != nil {
		l.Errorf("Failed to update VPC state for VPC %s: %v", vpc.VPCID, err)
		return fmt.Errorf("failed to update VPC state: %w", err)
	}

	// Setup routing for this VPC
	if err := p.setupRouting(ctx, region, vpc); err != nil {
		l.Errorf("Failed to setup routing for VPC %s: %v", vpc.VPCID, err)
		return fmt.Errorf("failed to setup routing for VPC %s: %w", vpc.VPCID, err)
	}

	// Verify Internet Gateway and Route Table
	igws, err := regionalClient.DescribeInternetGateways(
		ctx,
		&ec2.DescribeInternetGatewaysInput{
			Filters: []ec2_types.Filter{
				{
					Name:   aws.String("attachment.vpc-id"),
					Values: []string{vpc.VPCID},
				},
			},
		},
	)
	if err != nil {
		l.Errorf("Failed to describe internet gateways for VPC %s: %v", vpc.VPCID, err)
	} else {
		l.Debugf("Internet Gateways for VPC %s: %d", vpc.VPCID, len(igws.InternetGateways))
		for _, gateway := range igws.InternetGateways {
			l.Debugf("IGW ID: %s", aws.ToString(gateway.InternetGatewayId))
		}
	}

	rts, err := regionalClient.DescribeRouteTables(ctx, &ec2.DescribeRouteTablesInput{
		Filters: []ec2_types.Filter{
			{
				Name:   aws.String("vpc-id"),
				Values: []string{vpc.VPCID},
			},
		},
	})
	if err != nil {
		l.Errorf("Failed to describe route tables for VPC %s: %v", vpc.VPCID, err)
	} else {
		l.Debugf("Route tables for VPC %s: %d", vpc.VPCID, len(rts.RouteTables))
		for i, rt := range rts.RouteTables {
			l.Debugf("Route table %d ID: %s", i+1, aws.ToString(rt.RouteTableId))
			for j, route := range rt.Routes {
				l.Debugf("Route %d: Destination %s, Gateway %s",
					j+1,
					aws.ToString(route.DestinationCidrBlock),
					aws.ToString(route.GatewayId),
				)
			}
		}
	}

	l.Debugf("Successfully set up networking for VPC %s", vpc.VPCID)
	return nil
}

// Update the infrastructure display state
func (p *AWSProvider) updateInfrastructureDisplay(state models.MachineResourceState) {
	m := display.GetGlobalModelFunc()
	if m != nil && m.Deployment != nil {
		for _, machine := range m.Deployment.GetMachines() {
			m.QueueUpdate(display.UpdateAction{
				MachineName: machine.GetName(),
				UpdateData: display.UpdateData{
					UpdateType:    display.UpdateTypeResource,
					ResourceType:  "Infrastructure",
					ResourceState: state,
				},
			})
		}
	}
}

// createVPCWithRetry handles VPC creation with cleanup retry logic
func (p *AWSProvider) createVPCWithRetry(ctx context.Context, region string) error {
	l := logger.Get()
	m := display.GetGlobalModelFunc()
	if m == nil || m.Deployment == nil {
		return fmt.Errorf("global model or deployment is nil")
	}

	err := p.CreateVpc(ctx, region)
	if err != nil {
		if strings.Contains(err.Error(), "VpcLimitExceeded") {
			l.Info("VPC limit exceeded, attempting to clean up abandoned VPCs...")

			// Try to find and clean up any abandoned VPCs
			if cleanupErr := p.cleanupAbandonedVPCs(ctx, region); cleanupErr != nil {
				return fmt.Errorf("failed to cleanup VPCs: %w", cleanupErr)
			}

			// Retry VPC creation after cleanup
			l.Info("Retrying VPC creation after cleanup...")
			if retryErr := p.CreateVpc(ctx, region); retryErr != nil {
				return fmt.Errorf("failed to create VPC after cleanup: %w", retryErr)
			}

			l.Info("Successfully created VPC after cleanup")
		} else {
			return fmt.Errorf("failed to create VPC: %w", err)
		}
	}

	return nil
}

func (p *AWSProvider) importSSHKeyPair(
	_ context.Context,
	sshPublicKeyPath string,
) (string, error) {
	l := logger.Get()
	l.Info("Reading SSH public key...")

	// Read the public key file
	publicKeyBytes, err := os.ReadFile(sshPublicKeyPath)
	if err != nil {
		return "", fmt.Errorf("failed to read SSH public key: %w", err)
	}

	l.Infof("Read SSH public key from %s", sshPublicKeyPath)
	return string(publicKeyBytes), nil
}

// generateRandomString creates a random string of specified length
func generateRandomString(length int) string {
	const charset = "abcdefghijklmnopqrstuvwxyz0123456789"
	b := make([]byte, length)
	for i := range b {
		b[i] = charset[rand.Intn(len(charset))]
	}
	return string(b)
}

// saveInfrastructureToConfig saves all infrastructure IDs to the configuration
func (p *AWSProvider) saveInfrastructureToConfig() error {
	// Create a local lock to ensure we only write to the config file once
	p.ConfigMutex.Lock()
	defer p.ConfigMutex.Unlock()

	m := display.GetGlobalModelFunc()
	if m == nil || m.Deployment == nil {
		return fmt.Errorf("global model or deployment is nil")
	}

	basePath := m.Deployment.ViperPath
	for region, vpc := range m.Deployment.AWS.RegionalResources.VPCs {
		viper.Set(fmt.Sprintf("%s.regions.%s.vpc_id", basePath, region), vpc.VPCID)
	}

	return viper.WriteConfig()
}

func (p *AWSProvider) WaitForNetworkConnectivity(ctx context.Context) error {
	m := display.GetGlobalModelFunc()
	if m == nil || m.Deployment == nil {
		return fmt.Errorf("global model or deployment is nil")
	}

	var eg errgroup.Group
	for region := range m.Deployment.AWS.RegionalResources.VPCs {
		region := region
		vpcID := m.Deployment.AWS.RegionalResources.VPCs[region].VPCID

		eg.Go(func() error {
			l := logger.Get()
			l.Debugf("Starting network connectivity check with VPC ID %s", vpcID)

			b := backoff.NewExponentialBackOff()
			b.InitialInterval = 5 * time.Second
			b.MaxInterval = 30 * time.Second
			b.MaxElapsedTime = 5 * time.Minute

			l.Info("Starting network connectivity check...")
			l.Infof("Using VPC ID: %s", vpcID)

			operation := func() error {
				if err := ctx.Err(); err != nil {
					l.Error(fmt.Sprintf("Context error: %v", err))
					return backoff.Permanent(err)
				}

				// Check if we can describe route tables (tests network connectivity)
				input := &ec2.DescribeRouteTablesInput{
					Filters: []ec2_types.Filter{
						{
							Name:   aws.String("vpc-id"),
							Values: []string{vpcID},
						},
					},
				}

				l.Info("Attempting to describe route tables for VPC connectivity check...")
				l.Debugf("Looking for route tables in VPC %s with internet gateway routes", vpcID)
				result, err := m.Deployment.AWS.RegionalResources.Clients[region].DescribeRouteTables(
					ctx,
					input,
				)
				if err != nil {
					l.Debugf("Failed to describe route tables: %v", err)
					return fmt.Errorf("failed to describe route tables: %w", err)
				}

				l.Debugf("Route tables found with VPC ID %s: %d", vpcID, len(result.RouteTables))

				// Verify route table has internet gateway route
				hasInternetRoute := false
				for i, rt := range result.RouteTables {
					l.Infof("Checking route table %d...", i+1)
					l.Infof("Route table ID: %s", *rt.RouteTableId)

					// Log route table associations
					l.Debugf("Route table associations for %s:", *rt.RouteTableId)
					for _, assoc := range rt.Associations {
						l.Debugf("- Association: SubnetID: %s, Main: %v",
							aws.ToString(assoc.SubnetId),
							aws.ToBool(assoc.Main))
					}

					for _, route := range rt.Routes {
						if route.GatewayId != nil {
							l.Debugf(
								"Examining route: [RouteTable: %s] [GatewayID: %s] [Destination: %s] [State: %s]",
								*rt.RouteTableId,
								aws.ToString(route.GatewayId),
								aws.ToString(route.DestinationCidrBlock),
								string(route.State),
							)
							if strings.HasPrefix(*route.GatewayId, "igw-") {
								hasInternetRoute = true
								l.Info("Found internet gateway route!")
								break
							}
						}
					}
				}

				if !hasInternetRoute {
					l.Warn("No internet gateway route found in any route table")

					// Additional diagnostic information
					igws, err := m.Deployment.AWS.RegionalResources.Clients[region].DescribeInternetGateways(
						ctx,
						&ec2.DescribeInternetGatewaysInput{
							Filters: []ec2_types.Filter{
								{
									Name:   aws.String("attachment.vpc-id"),
									Values: []string{vpcID},
								},
							},
						},
					)
					if err != nil {
						l.Errorf("Failed to describe internet gateways: %v", err)
					} else {
						l.Debugf("Internet Gateways for VPC %s: %d", vpcID, len(igws.InternetGateways))
						for _, igw := range igws.InternetGateways {
							l.Debugf("IGW ID: %s", aws.ToString(igw.InternetGatewayId))
						}
					}

					return fmt.Errorf("internet gateway route not found")
				}

				l.Info("Network connectivity check passed")
				return nil
			}

			return backoff.Retry(operation, backoff.WithContext(b, ctx))
		})
	}

	if err := eg.Wait(); err != nil {
		return fmt.Errorf("network connectivity check failed: %w", err)
	}

	return nil
}

// cleanupAbandonedVPCs attempts to find and remove any abandoned VPCs
func (p *AWSProvider) cleanupAbandonedVPCs(ctx context.Context, region string) error {
	l := logger.Get()
	l.Info("Attempting to cleanup abandoned VPCs")

	m := display.GetGlobalModelFunc()
	if m == nil || m.Deployment == nil {
		return fmt.Errorf("global model or deployment is nil")
	}
	regionalClient := m.Deployment.AWS.RegionalResources.Clients[region]

	// List all VPCs
	result, err := regionalClient.DescribeVpcs(ctx, &ec2.DescribeVpcsInput{})
	if err != nil {
		return fmt.Errorf("failed to list VPCs: %w", err)
	}

	for _, vpc := range result.Vpcs {
		// Skip the default VPC
		if aws.ToBool(vpc.IsDefault) {
			continue
		}

		// Check if VPC has the andaime tag
		isAndaimeVPC := false
		for _, tag := range vpc.Tags {
			if aws.ToString(tag.Key) == "andaime" {
				isAndaimeVPC = true
				break
			}
		}

		if isAndaimeVPC {
			vpcID := aws.ToString(vpc.VpcId)
			l.Infof("Found abandoned VPC %s, cleaning up dependencies...", vpcID)

			// 1. Delete subnets
			subnets, err := regionalClient.DescribeSubnets(ctx, &ec2.DescribeSubnetsInput{
				Filters: []ec2_types.Filter{
					{
						Name:   aws.String("vpc-id"),
						Values: []string{vpcID},
					},
				},
			})
			if err != nil {
				l.Warnf("Failed to describe subnets for VPC %s: %v", vpcID, err)
				continue
			}

			for _, subnet := range subnets.Subnets {
				_, err := regionalClient.DeleteSubnet(ctx, &ec2.DeleteSubnetInput{
					SubnetId: subnet.SubnetId,
				})
				if err != nil {
					l.Warnf("Failed to delete subnet %s: %v", aws.ToString(subnet.SubnetId), err)
				}
			}

			// 2. Delete security groups (except default)
			sgs, err := regionalClient.DescribeSecurityGroups(ctx, &ec2.DescribeSecurityGroupsInput{
				Filters: []ec2_types.Filter{
					{
						Name:   aws.String("vpc-id"),
						Values: []string{vpcID},
					},
				},
			})
			if err != nil {
				l.Warnf("Failed to describe security groups for VPC %s: %v", vpcID, err)
				continue
			}

			for _, sg := range sgs.SecurityGroups {
				if aws.ToString(sg.GroupName) != DefaultName {
					_, err := regionalClient.DeleteSecurityGroup(ctx, &ec2.DeleteSecurityGroupInput{
						GroupId: sg.GroupId,
					})
					if err != nil {
						l.Warnf(
							"Failed to delete security group %s: %v",
							aws.ToString(sg.GroupId),
							err,
						)
					}
				}
			}

			// 3. Delete route tables (except main)
			rts, err := regionalClient.DescribeRouteTables(ctx, &ec2.DescribeRouteTablesInput{
				Filters: []ec2_types.Filter{
					{
						Name:   aws.String("vpc-id"),
						Values: []string{vpcID},
					},
				},
			})
			if err != nil {
				l.Warnf("Failed to describe route tables for VPC %s: %v", vpcID, err)
				continue
			}

			for _, rt := range rts.RouteTables {
				// Skip the main route table
				isMain := false
				for _, assoc := range rt.Associations {
					if aws.ToBool(assoc.Main) {
						isMain = true
						break
					}
				}
				if isMain {
					continue
				}

				// Delete route table associations first
				for _, assoc := range rt.Associations {
					if assoc.RouteTableAssociationId != nil {
						_, err := regionalClient.DisassociateRouteTable(
							ctx,
							&ec2.DisassociateRouteTableInput{
								AssociationId: assoc.RouteTableAssociationId,
							},
						)
						if err != nil {
							l.Warnf(
								"Failed to disassociate route table %s: %v",
								aws.ToString(rt.RouteTableId),
								err,
							)
						}
					}
				}

				_, err := regionalClient.DeleteRouteTable(ctx, &ec2.DeleteRouteTableInput{
					RouteTableId: rt.RouteTableId,
				})
				if err != nil {
					l.Warnf(
						"Failed to delete route table %s: %v",
						aws.ToString(rt.RouteTableId),
						err,
					)
				}
			}

			// 4. Detach and delete internet gateways
			igws, err := regionalClient.DescribeInternetGateways(
				ctx,
				&ec2.DescribeInternetGatewaysInput{
					Filters: []ec2_types.Filter{
						{
							Name:   aws.String("attachment.vpc-id"),
							Values: []string{vpcID},
						},
					},
				},
			)
			if err != nil {
				l.Warnf("Failed to describe internet gateways for VPC %s: %v", vpcID, err)
				continue
			}

			for _, igw := range igws.InternetGateways {
				// Detach first
				_, err := regionalClient.DetachInternetGateway(ctx, &ec2.DetachInternetGatewayInput{
					InternetGatewayId: igw.InternetGatewayId,
					VpcId:             aws.String(vpcID),
				})
				if err != nil {
					l.Warnf(
						"Failed to detach internet gateway %s: %v",
						aws.ToString(igw.InternetGatewayId),
						err,
					)
					continue
				}

				// Then delete
				_, err = regionalClient.DeleteInternetGateway(ctx, &ec2.DeleteInternetGatewayInput{
					InternetGatewayId: igw.InternetGatewayId,
				})
				if err != nil {
					l.Warnf(
						"Failed to delete internet gateway %s: %v",
						aws.ToString(igw.InternetGatewayId),
						err,
					)
				}
			}

			// Finally, delete the VPC
			_, err = regionalClient.DeleteVpc(ctx, &ec2.DeleteVpcInput{
				VpcId: aws.String(vpcID),
			})
			if err != nil {
				l.Warnf("Failed to delete VPC %s: %v", vpcID, err)
				continue
			}
			l.Infof("Successfully deleted abandoned VPC %s and its dependencies", vpcID)
		}
	}

	return nil
}

func (p *AWSProvider) GetClusterDeployer() common_interface.ClusterDeployerer {
	return p.ClusterDeployer
}

func (p *AWSProvider) SetClusterDeployer(deployer common_interface.ClusterDeployerer) {
	p.ClusterDeployer = deployer
}

func (p *AWSProvider) ValidateMachineType(
	ctx context.Context,
	location, instanceType string,
) (bool, error) {
	if internal_aws.IsValidAWSInstanceType(location, instanceType) {
		return true, nil
	}
	if location == "" {
		location = "<NO LOCATION PROVIDED>"
	}

	if instanceType == "" {
		instanceType = "<NO INSTANCE TYPE PROVIDED>"
	}

	return false, fmt.Errorf(
		"invalid instance (%s) and location (%s) for AWS",
		instanceType,
		location,
	)
}

func (p *AWSProvider) GetVMExternalIP(
	ctx context.Context,
	region string,
	instanceID string,
) (string, error) {
	m := display.GetGlobalModelFunc()
	if m == nil || m.Deployment == nil {
		return "", fmt.Errorf("global model or deployment is nil")
	}

	// Describe the instance
	input := &ec2.DescribeInstancesInput{
		InstanceIds: []string{instanceID},
	}

	result, err := m.Deployment.AWS.RegionalResources.Clients[region].DescribeInstances(ctx, input)
	if err != nil {
		return "", fmt.Errorf("failed to describe instance: %w", err)
	}

	// Check if we got any reservations and instances
	if len(result.Reservations) == 0 || len(result.Reservations[0].Instances) == 0 {
		return "", fmt.Errorf("no instance found with ID: %s", instanceID)
	}

	instance := result.Reservations[0].Instances[0]

	// Check if the instance has a public IP address
	if instance.PublicIpAddress == nil {
		return "", fmt.Errorf("instance %s does not have a public IP address", instanceID)
	}

	return *instance.PublicIpAddress, nil
}

// Helper functions for VPC routing setup
func (p *AWSProvider) setupRouting(ctx context.Context, region string, vpc *models.AWSVPC) error {
	l := logger.Get()
	// Create public route table
	m := display.GetGlobalModelFunc()
	if m == nil || m.Deployment == nil {
		return fmt.Errorf("global model or deployment is nil")
	}
	regionalClient := m.Deployment.AWS.RegionalResources.Clients[region]

	l.Debug("Creating public route table")
	publicRT, err := regionalClient.CreateRouteTable(ctx, &ec2.CreateRouteTableInput{
		VpcId: aws.String(vpc.VPCID),
		TagSpecifications: []ec2_types.TagSpecification{
			{
				ResourceType: ec2_types.ResourceTypeRouteTable,
				Tags: []ec2_types.Tag{
					{Key: aws.String("Name"), Value: aws.String("public-rt")},
				},
			},
		},
	})
	if err != nil {
		return fmt.Errorf("failed to create public route table: %w", err)
	}
	vpc.PublicRouteTableID = *publicRT.RouteTable.RouteTableId

	// Create route to Internet Gateway
	if err := p.createInternetGatewayRoute(ctx, region, vpc); err != nil {
		return err
	}

	// Associate public subnets with route table
	return p.associatePublicSubnets(ctx, region, vpc)
}

func (p *AWSProvider) createInternetGatewayRoute(
	ctx context.Context,
	region string,
	vpc *models.AWSVPC,
) error {
	l := logger.Get()
	l.Debugf("Creating internet gateway route for VPC %s", vpc.VPCID)
	m := display.GetGlobalModelFunc()
	if m == nil || m.Deployment == nil {
		return fmt.Errorf("global model or deployment is nil")
	}
	regionalClient := m.Deployment.AWS.RegionalResources.Clients[region]

	_, err := regionalClient.CreateRoute(ctx, &ec2.CreateRouteInput{
		RouteTableId:         aws.String(vpc.PublicRouteTableID),
		DestinationCidrBlock: aws.String("0.0.0.0/0"),
		GatewayId:            aws.String(vpc.InternetGatewayID),
	})
	return err
}

func (p *AWSProvider) associatePublicSubnets(
	ctx context.Context,
	region string,
	vpc *models.AWSVPC,
) error {
	l := logger.Get()
	m := display.GetGlobalModelFunc()
	if m == nil || m.Deployment == nil {
		return fmt.Errorf("global model or deployment is nil")
	}
	regionalClient := m.Deployment.AWS.RegionalResources.Clients[region]

	for _, subnetID := range vpc.PublicSubnetIDs {
		l.Debugf("Associating subnet %s with route table %s", subnetID, vpc.PublicRouteTableID)
		_, err := regionalClient.AssociateRouteTable(ctx, &ec2.AssociateRouteTableInput{
			RouteTableId: aws.String(vpc.PublicRouteTableID),
			SubnetId:     aws.String(subnetID),
		})
		if err != nil {
			return fmt.Errorf(
				"failed to associate public subnet %s with route table: %w",
				subnetID,
				err,
			)
		}
	}
	return nil
}

// VPC state display update helper
func (p *AWSProvider) updateVPCDisplayState(
	m *display.DisplayModel,
	state models.MachineResourceState,
) {
	if m != nil && m.Deployment != nil {
		for _, machine := range m.Deployment.GetMachines() {
			m.QueueUpdate(display.UpdateAction{
				MachineName: machine.GetName(),
				UpdateData: display.UpdateData{
					UpdateType:    display.UpdateTypeResource,
					ResourceType:  "VPC",
					ResourceState: state,
				},
			})
		}
	}
}

func (p *AWSProvider) ProvisionBacalhauCluster(ctx context.Context) error {
	if err := p.GetClusterDeployer().ProvisionBacalhauCluster(ctx); err != nil {
		return err
	}

	return nil
}

func (p *AWSProvider) FinalizeDeployment(ctx context.Context) error {
	return nil
}

// WaitUntilInstanceRunning waits for an EC2 instance to reach the running state
func (p *AWSProvider) WaitUntilInstanceRunning(
	ctx context.Context,
	region string,
	input *ec2.DescribeInstancesInput,
) error {
	m := display.GetGlobalModelFunc()
	if m == nil || m.Deployment == nil {
		return fmt.Errorf("global model or deployment is nil")
	}

	l := logger.Get()
	b := backoff.NewExponentialBackOff()
	b.InitialInterval = 5 * time.Second
	b.MaxInterval = 30 * time.Second
	b.MaxElapsedTime = 10 * time.Minute

	operation := func() error {
		if err := ctx.Err(); err != nil {
			return backoff.Permanent(err)
		}

		result, err := m.Deployment.AWS.RegionalResources.Clients[region].DescribeInstances(
			ctx,
			input,
		)
		if err != nil {
			return fmt.Errorf("failed to describe instances: %w", err)
		}

		if len(result.Reservations) == 0 || len(result.Reservations[0].Instances) == 0 {
			return fmt.Errorf("no instances found")
		}

		instance := result.Reservations[0].Instances[0]
		if instance.State == nil {
			return fmt.Errorf("instance state is nil")
		}

		switch instance.State.Name {
		case ec2_types.InstanceStateNameRunning:
			return nil
		case ec2_types.InstanceStateNameTerminated, ec2_types.InstanceStateNameShuttingDown:
			return backoff.Permanent(fmt.Errorf("instance terminated or shutting down"))
		default:
			return fmt.Errorf("instance not yet running, current state: %s", instance.State.Name)
		}
	}

	err := backoff.Retry(operation, backoff.WithContext(b, ctx))
	if err != nil {
		return fmt.Errorf("timeout waiting for instance to reach running state: %w", err)
	}

	l.Info("Instance is now running")
	return nil
}

<<<<<<< HEAD
func (p *AWSProvider) SetEC2Client(client aws_interface.EC2Clienter) {
	p.EC2Client = client
}

func (p *AWSProvider) GetEC2Client() aws_interface.EC2Clienter {
	return p.EC2Client
}

func (p *AWSProvider) SetSTSClient(client aws_interface.STSClienter) {
	p.STSClient = client
}

func (p *AWSProvider) GetSTSClient() aws_interface.STSClienter {
	return p.STSClient
}

=======
>>>>>>> 4e6e2adb
func (p *AWSProvider) GetPrimaryRegion() string {
	return p.Config.Region
}

func (p *AWSProvider) GetAccountID() string {
	return p.AccountID
}

func (p *AWSProvider) GetConfig() *aws.Config {
	return p.Config
}

// GetLatestUbuntuAMI returns the latest Ubuntu 22.04 LTS AMI ID for the specified architecture
// arch should be either "x86_64" or "arm64"
func (p *AWSProvider) GetLatestUbuntuAMI(
	ctx context.Context,
	region string,
	arch string,
) (string, error) {
	m := display.GetGlobalModelFunc()
	if m == nil || m.Deployment == nil {
		return "", fmt.Errorf("global model or deployment is nil")
	}

	// Get the EC2 client for the specific region
	c, err := p.GetOrCreateEC2Client(ctx, region)
	if err != nil {
		return "", fmt.Errorf("failed to get EC2 client for region %s: %w", region, err)
	}

	input := &ec2.DescribeImagesInput{
		Filters: []ec2_types.Filter{
			{
				Name:   aws.String("name"),
				Values: []string{"ubuntu/images/hvm-ssd/ubuntu-jammy-22.04-*-server-*"},
			},
			{
				Name:   aws.String("architecture"),
				Values: []string{arch},
			},
			{
				Name:   aws.String("virtualization-type"),
				Values: []string{"hvm"},
			},
			{
				Name:   aws.String("state"),
				Values: []string{"available"},
			},
			{
				Name:   aws.String("owner-id"),
				Values: []string{UbuntuAMIOwner}, // Canonical's AWS account ID
			},
		},
	}

	result, err := c.DescribeImages(ctx, input)
	if err != nil {
		return "", fmt.Errorf("failed to describe images in region %s: %w", region, err)
	}

	if len(result.Images) == 0 {
		return "", fmt.Errorf(
			"no matching Ubuntu AMI found in region %s for architecture: %s",
			region,
			arch,
		)
	}

	// Sort images by creation date (newest first)
	sort.Slice(result.Images, func(i, j int) bool {
		iTime, _ := time.Parse(time.RFC3339, *result.Images[i].CreationDate)
		jTime, _ := time.Parse(time.RFC3339, *result.Images[j].CreationDate)
		return iTime.After(jTime)
	})

	// Return the ID of the newest image
	return *result.Images[0].ImageId, nil
}

// ListDeployments returns a list of all deployments across regions with the "andaime" tag
func (p *AWSProvider) ListDeployments(ctx context.Context) ([]DeploymentInfo, error) {
	// Get list of all AWS regions
	var cfg aws.Config
	var err error
	if p.Config != nil {
		cfg = *p.Config
	} else {
		cfg, err = awsconfig.LoadDefaultConfig(ctx)
		if err != nil {
			return nil, fmt.Errorf("failed to load AWS configuration: %w", err)
		}
	}

	// Set the initial region if not set
	if cfg.Region == "" {
		cfg.Region = p.Config.Region
	}

	ec2Client := ec2.NewFromConfig(cfg)
	regionsOutput, err := ec2Client.DescribeRegions(ctx, &ec2.DescribeRegionsInput{})
	if err != nil {
		return nil, fmt.Errorf("failed to list AWS regions: %w", err)
	}

	var deployments []DeploymentInfo
	g, ctx := errgroup.WithContext(ctx)

	// Query each region in parallel
	for _, region := range regionsOutput.Regions {
		region := region // Create new variable for goroutine
		g.Go(func() error {
			// Create regional client
			regionalCfg := cfg.Copy()
			regionalCfg.Region = *region.RegionName
			regionalClient := ec2.NewFromConfig(regionalCfg)

			// Query VPCs with andaime tag
			vpcOutput, err := regionalClient.DescribeVpcs(ctx, &ec2.DescribeVpcsInput{
				Filters: []ec2_types.Filter{
					{
						Name:   aws.String("tag-key"),
						Values: []string{"andaime"},
					},
				},
			})
			if err != nil {
				return fmt.Errorf("failed to list VPCs in region %s: %w", *region.RegionName, err)
			}

			// Group VPCs by deployment ID (from tags)
			deploymentVPCs := make(map[string][]ec2_types.Vpc)
			for _, vpc := range vpcOutput.Vpcs {
				var deploymentID string
				for _, tag := range vpc.Tags {
					if *tag.Key == "andaime-deployment-id" {
						deploymentID = *tag.Value
						break
					}
				}
				if deploymentID != "" {
					deploymentVPCs[deploymentID] = append(deploymentVPCs[deploymentID], vpc)
				}
			}

			// For each deployment, count instances
			for deploymentID, vpcs := range deploymentVPCs {
				// Get instance count for all VPCs in this deployment
				var instanceCount int
				for _, vpc := range vpcs {
					instanceOutput, err := regionalClient.DescribeInstances(
						ctx,
						&ec2.DescribeInstancesInput{
							Filters: []ec2_types.Filter{
								{
									Name:   aws.String("vpc-id"),
									Values: []string{*vpc.VpcId},
								},
								{
									Name:   aws.String("tag-key"),
									Values: []string{"andaime"},
								},
							},
						},
					)
					if err != nil {
						return fmt.Errorf("failed to list instances in VPC %s: %w", *vpc.VpcId, err)
					}

					for _, reservation := range instanceOutput.Reservations {
						instanceCount += len(reservation.Instances)
					}
				}

				// Create deployment info
				info := DeploymentInfo{
					ID:            deploymentID,
					Region:        *region.RegionName,
					VPCCount:      len(vpcs),
					InstanceCount: instanceCount,
					Tags:          make(map[string]string),
				}

				// Add any additional andaime-related tags from the first VPC
				if len(vpcs) > 0 {
					for _, tag := range vpcs[0].Tags {
						if strings.HasPrefix(*tag.Key, "andaime-") {
							info.Tags[*tag.Key] = *tag.Value
						}
					}
				}

				deployments = append(deployments, info)
			}

			return nil
		})
	}

	if err := g.Wait(); err != nil {
		return nil, err
	}

	// Also check local config file for any deployments
	configDeployments := viper.GetStringMap("aws.deployments")
	for id := range configDeployments {
		// Check if this deployment was already found in AWS
		found := false
		for _, d := range deployments {
			if d.ID == id {
				found = true
				break
			}
		}

		if !found {
			// Add deployment from config
			deployments = append(deployments, DeploymentInfo{
				ID:     id,
				Region: viper.GetString(fmt.Sprintf("aws.deployments.%s.region", id)),
				Tags: map[string]string{
					"andaime-source": "local-config",
				},
			})
		}
	}

	return deployments, nil
}<|MERGE_RESOLUTION|>--- conflicted
+++ resolved
@@ -176,20 +176,9 @@
 		return fmt.Errorf("failed to prepare deployment: %w", err)
 	}
 
-<<<<<<< HEAD
-	// Get AWS account ID if not already set
-	if deployment.AWS.AccountID == "" {
-		// Use the STSClient interface method
-		identity, err := p.STSClient.GetCallerIdentity(ctx, &sts.GetCallerIdentityInput{})
-		if err != nil {
-			return fmt.Errorf("failed to get AWS account ID: %w", err)
-		}
-		deployment.AWS.AccountID = *identity.Account
-=======
 	// If machines are not set, return an error
 	if deployment.Machines == nil {
 		return fmt.Errorf("no machines configuration found")
->>>>>>> 4e6e2adb
 	}
 
 	// Initialize regional resources
@@ -2166,25 +2155,6 @@
 	return nil
 }
 
-<<<<<<< HEAD
-func (p *AWSProvider) SetEC2Client(client aws_interface.EC2Clienter) {
-	p.EC2Client = client
-}
-
-func (p *AWSProvider) GetEC2Client() aws_interface.EC2Clienter {
-	return p.EC2Client
-}
-
-func (p *AWSProvider) SetSTSClient(client aws_interface.STSClienter) {
-	p.STSClient = client
-}
-
-func (p *AWSProvider) GetSTSClient() aws_interface.STSClienter {
-	return p.STSClient
-}
-
-=======
->>>>>>> 4e6e2adb
 func (p *AWSProvider) GetPrimaryRegion() string {
 	return p.Config.Region
 }
